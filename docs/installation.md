--- conflicted
+++ resolved
@@ -41,12 +41,9 @@
 
 ## Log Files
 
-<<<<<<< HEAD
 GitHub Desktop will generate log files if an unhandled exception is raised, to
-assist with troubleshooting. They are located in the data directory that GitHub
-Desktop uses (see above) under a `logs` subdirectory, organized by date using
-the format `YYYY-MM-DD.desktop.production.log`, where `YYYY-MM-DD` is the day
-the log was created.
-=======
-GitHub Desktop will generate logs as part of its normal usage, to assist with troubleshooting. They are located in the data directory that GitHub Desktop uses (see above) under a `logs` subdirectory, organized by date using the format `YYYY-MM-DD.desktop.production.log`, where `YYYY-MM-DD` is the day the log was created.
->>>>>>> 6b0c5f4b
+GitHub Desktop will generate logs as part of its normal usage, to assist with
+troubleshooting. They are located in the data directory that GitHub Desktop uses
+(see above) under a `logs` subdirectory, organized by date using the format
+`YYYY-MM-DD.desktop.production.log`, where `YYYY-MM-DD` is the day the log was
+created.