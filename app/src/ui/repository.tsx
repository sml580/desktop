import * as React from 'react'
import { default as Repo } from '../models/repository'
import Toolbar from './toolbar'
import { Changes } from './changes'
import History from './history'
import ComparisonGraph from './comparison-graph'
import { ToolbarTab } from './toolbar'
import { IRepositoryState as IRepositoryModelState, RepositorySection } from '../lib/app-state'
import { Dispatcher } from '../lib/dispatcher'

interface IRepositoryProps {
  readonly repository: Repo
  readonly state: IRepositoryModelState
  readonly dispatcher: Dispatcher
  readonly emoji: Map<string, string>
}

export default class Repository extends React.Component<IRepositoryProps, void> {
  private renderContent() {
    if (this.props.state.selectedSection === RepositorySection.Changes) {
      const branch = this.props.state.branchesState.currentBranch
      return <Changes repository={this.props.repository}
                      dispatcher={this.props.dispatcher}
                      changes={this.props.state.changesState}
                      branch={branch ? branch.name : null}
                      committerEmail={this.props.state.committerEmail}
                      gitHubUsers={this.props.state.gitHubUsers}/>
    } else if (this.props.state.selectedSection === RepositorySection.History) {
      return <History repository={this.props.repository}
                      dispatcher={this.props.dispatcher}
                      history={this.props.state.historyState}
                      gitHubUsers={this.props.state.gitHubUsers}
<<<<<<< HEAD
                      commits={this.props.state.commits}/>
=======
                      emoji={this.props.emoji}/>
>>>>>>> 4f25afcd
    } else {
      return null
    }
  }

  public render() {
    const selectedTab = this.props.state.selectedSection === RepositorySection.History ? ToolbarTab.History : ToolbarTab.Changes
    return (
      <div id='repository'>
        <Toolbar selectedTab={selectedTab}
                 onTabClicked={tab => this.onTabClicked(tab)}
                 hasChanges={this.props.state.changesState.workingDirectory.files.length > 0}/>
        <ComparisonGraph/>
        {this.renderContent()}
      </div>
    )
  }

  private onTabClicked(tab: ToolbarTab) {
    const section = tab === ToolbarTab.History ? RepositorySection.History : RepositorySection.Changes
    this.props.dispatcher.changeRepositorySection(this.props.repository, section)
  }
}<|MERGE_RESOLUTION|>--- conflicted
+++ resolved
@@ -30,11 +30,8 @@
                       dispatcher={this.props.dispatcher}
                       history={this.props.state.historyState}
                       gitHubUsers={this.props.state.gitHubUsers}
-<<<<<<< HEAD
+                      emoji={this.props.emoji}
                       commits={this.props.state.commits}/>
-=======
-                      emoji={this.props.emoji}/>
->>>>>>> 4f25afcd
     } else {
       return null
     }
