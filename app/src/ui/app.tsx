--- conflicted
+++ resolved
@@ -73,11 +73,8 @@
 import { GenericGitAuthentication } from './generic-git-auth'
 import { RetryAction } from '../lib/retry-actions'
 import { ShellError } from './shell'
-<<<<<<< HEAD
 import { InitializeLFS } from './lfs'
-=======
 import { CloneRepositoryTab } from '../models/clone-repository-tab'
->>>>>>> 170142af
 
 /** The interval at which we should check for updates. */
 const UpdateCheckInterval = 1000 * 60 * 60 * 4
@@ -1105,14 +1102,13 @@
     }
   }
 
-<<<<<<< HEAD
   private initializeLFS = (repositories: ReadonlyArray<Repository>) => {
     this.props.dispatcher.installLFSHooks(repositories)
     this.onPopupDismissed()
-=======
+  }
+
   private onCloneRepositoriesTabSelected = (tab: CloneRepositoryTab) => {
     this.props.dispatcher.changeCloneRepositoriesTab(tab)
->>>>>>> 170142af
   }
 
   private onShowAdvancedPreferences = () => {
