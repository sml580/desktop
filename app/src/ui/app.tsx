--- conflicted
+++ resolved
@@ -709,14 +709,13 @@
     this.onPopupDismissed()
   }
 
-<<<<<<< HEAD
-  private onUpdateAvailableDismissed = () => {
-    this.props.dispatcher.setUpdateBannerVisibility(false)
-=======
   private onContinueWithUntrustedCertificate = (certificate: Electron.Certificate) => {
     this.props.dispatcher.closePopup()
     showCertificateTrustDialog(certificate, 'Could not securely connect to the server, because its certificate is not trusted. Attackers might be trying to steal your information.\n\nTo connect unsafely, which may put your data at risk, you can “Always trust” the certificate and try again.')
->>>>>>> a7d1481d
+  }
+
+  private onUpdateAvailableDismissed = () => {
+    this.props.dispatcher.setUpdateBannerVisibility(false)
   }
 
   private currentPopupContent(): JSX.Element | null {
