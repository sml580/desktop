--- conflicted
+++ resolved
@@ -69,13 +69,8 @@
   }
 
   private onCherryPick = (targetBranch: Branch) => {
-<<<<<<< HEAD
-    const { dispatcher, repository, commits } = this.props
-    dispatcher.cherryPick(repository, targetBranch, commits)
-=======
     const { dispatcher, repository, commits, sourceBranch } = this.props
-    dispatcher.startCherryPick(repository, targetBranch, commits, sourceBranch)
->>>>>>> 06d406cd
+    dispatcher.cherryPick(repository, targetBranch, commits, sourceBranch)
   }
 
   private onContinueCherryPick = (step: ShowConflictsStep) => {
