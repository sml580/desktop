import * as React from 'react'
import * as ReactDOM from 'react-dom'
import * as Path from 'path'
import * as Url from 'url'

import { ipcRenderer, remote } from 'electron'

import App from './app'
import { WindowState, getWindowState } from '../lib/window-state'
import { Dispatcher, AppStore, GitUserStore, GitUserDatabase } from '../lib/dispatcher'
import { URLActionType } from '../lib/parse-url'
import Repository from '../models/repository'
import { getDefaultDir } from './lib/default-dir'
<<<<<<< HEAD
import { SelectionType } from '../lib/app-state'
=======
import { showMainWindow } from './main-process-proxy'
>>>>>>> a5193a71

if (!process.env.TEST_ENV) {
  /* This is the magic trigger for webpack to go compile
  * our sass into css and inject it into the DOM. */
  require('../../styles/desktop.scss')
}

const appStore = new AppStore()
const gitUserStore = new GitUserStore(new GitUserDatabase('GitUserDatabase'))
<<<<<<< HEAD
const dispatcher = new Dispatcher(appStore, gitUserStore)
dispatcher.loadInitialState()
=======
const cloningRepositoriesStore = new CloningRepositoriesStore()
const dispatcher = new Dispatcher(appStore, gitUserStore, cloningRepositoriesStore)
dispatcher.loadInitialState().then(() => {
  showMainWindow()
})
>>>>>>> a5193a71

document.body.classList.add(`platform-${process.platform}`)

function updateFullScreenBodyInfo(windowState: WindowState) {
  if (windowState === 'full-screen') {
    document.body.classList.add('fullscreen')
  } else {
    document.body.classList.remove('fullscreen')
  }
}

updateFullScreenBodyInfo(getWindowState(remote.getCurrentWindow()))
ipcRenderer.on('window-state-changed', (_, args) => updateFullScreenBodyInfo(args as WindowState))

ipcRenderer.on('focus', () => {
  const state = appStore.getState().selectedState
  if (!state || state.type === SelectionType.CloningRepository) { return }

  dispatcher.refreshRepository(state.repository)
})

ipcRenderer.on('url-action', async (event: Electron.IpcRendererEvent, { action }: { action: URLActionType }) => {
  const handled = await dispatcher.handleURLAction(action)
  if (handled) { return }

  if (action.name === 'open-repository') {
    openRepository(action.args)
  }
})

function openRepository(url: string) {
  const repositories = appStore.getState().repositories
  const existingRepository = repositories.find(r => {
    if (r instanceof Repository) {
      const gitHubRepository = r.gitHubRepository
      if (!gitHubRepository) { return false }
      return gitHubRepository.htmlURL === url
    } else {
      return false
    }
  })

  if (existingRepository) {
    return dispatcher.selectRepository(existingRepository)
  } else {
    const defaultName = Path.basename(Url.parse(url)!.path!, '.git')
    const path: string | null = remote.dialog.showSaveDialog({
      buttonLabel: 'Clone',
      defaultPath: Path.join(getDefaultDir(), defaultName),
    })
    if (!path) { return }

    return dispatcher.clone(url, path)
  }
}

ReactDOM.render(
  <App dispatcher={dispatcher} appStore={appStore} gitUserStore={gitUserStore}/>,
  document.getElementById('desktop-app-container')!
)<|MERGE_RESOLUTION|>--- conflicted
+++ resolved
@@ -11,11 +11,8 @@
 import { URLActionType } from '../lib/parse-url'
 import Repository from '../models/repository'
 import { getDefaultDir } from './lib/default-dir'
-<<<<<<< HEAD
 import { SelectionType } from '../lib/app-state'
-=======
 import { showMainWindow } from './main-process-proxy'
->>>>>>> a5193a71
 
 if (!process.env.TEST_ENV) {
   /* This is the magic trigger for webpack to go compile
@@ -25,16 +22,10 @@
 
 const appStore = new AppStore()
 const gitUserStore = new GitUserStore(new GitUserDatabase('GitUserDatabase'))
-<<<<<<< HEAD
 const dispatcher = new Dispatcher(appStore, gitUserStore)
-dispatcher.loadInitialState()
-=======
-const cloningRepositoriesStore = new CloningRepositoriesStore()
-const dispatcher = new Dispatcher(appStore, gitUserStore, cloningRepositoriesStore)
 dispatcher.loadInitialState().then(() => {
   showMainWindow()
 })
->>>>>>> a5193a71
 
 document.body.classList.add(`platform-${process.platform}`)
 
