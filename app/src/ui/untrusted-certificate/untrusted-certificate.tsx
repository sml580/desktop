--- conflicted
+++ resolved
@@ -32,17 +32,6 @@
   public render() {
     const host = URL.parse(this.props.url).hostname
     const type = __DARWIN__ ? 'warning' : 'error'
-<<<<<<< HEAD
-    const buttonGroup = __DARWIN__
-      ? <ButtonGroup destructive={true}>
-          <Button type="submit">Cancel</Button>
-          <Button onClick={this.onContinue}>View Certificate</Button>
-        </ButtonGroup>
-      : <ButtonGroup>
-          <Button type="submit">Close</Button>
-          <Button onClick={this.onContinue}>Add certificate</Button>
-        </ButtonGroup>
-=======
     const buttonGroup = __DARWIN__ ? (
       <ButtonGroup destructive={true}>
         <Button type="submit">Cancel</Button>
@@ -51,9 +40,9 @@
     ) : (
       <ButtonGroup>
         <Button type="submit">Close</Button>
+        <Button onClick={this.onContinue}>Add certificate</Button>
       </ButtonGroup>
     )
->>>>>>> af05a436
     return (
       <Dialog
         title={__DARWIN__ ? 'Untrusted Server' : 'Untrusted server'}
