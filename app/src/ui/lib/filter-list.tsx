import * as React from 'react'
import * as classnames from 'classnames'

import { List, SelectionSource as ListSelectionSource } from '../lib/list'
import { TextBox } from '../lib/text-box'
import { Row } from '../lib/row'

import { match, IMatch } from '../../lib/fuzzy-find'

/** An item in the filter list. */
export interface IFilterListItem {
  /** The text which represents the item. This is used for filtering. */
  readonly text: string

  /** A unique identifier for the item. */
  readonly id: string
}

/** A group of items in the list. */
export interface IFilterListGroup<T extends IFilterListItem> {
  /** The identifier for this group. */
  readonly identifier: string

  /** The items in the group. */
  readonly items: ReadonlyArray<T>
}

interface IFlattenedGroup {
  readonly kind: 'group'
  readonly identifier: string
}

interface IFlattenedItem<T extends IFilterListItem> {
  readonly kind: 'item'
  readonly item: T
  /** Array of indexes in `item.text` that should be highlighted */
  readonly matches: ReadonlyArray<number>
}

/**
 * A row in the list. This is used internally after the user-provided groups are
 * flattened.
 */
type IFilterListRow<T extends IFilterListItem> =
  | IFlattenedGroup
  | IFlattenedItem<T>

interface IFilterListProps<T extends IFilterListItem> {
  /** A class name for the wrapping element. */
  readonly className?: string

  /** The height of the rows. */
  readonly rowHeight: number

  /** The ordered groups to display in the list. */
  readonly groups: ReadonlyArray<IFilterListGroup<T>>

  /** The selected item. */
  readonly selectedItem: T | null

  /** Called to render each visible item. */
  readonly renderItem: (
    item: T,
    matches: ReadonlyArray<number>
  ) => JSX.Element | null

  /** Called to render header for the group with the given identifier. */
  readonly renderGroupHeader?: (identifier: string) => JSX.Element | null

  /** Called to render content before/above the filter and list. */
  readonly renderPreList?: () => JSX.Element | null

  /** Called when an item is clicked. */
  readonly onItemClick?: (item: T) => void

  /**
   * This function will be called when the selection changes as a result of a
   * user keyboard or mouse action (i.e. not when props change). This function
   * will not be invoked when an already selected row is clicked on.
   *
   * @param selectedItem - The item that was just selected
   * @param source       - The kind of user action that provoked the change,
   *                       either a pointer device press, or a keyboard event
   *                       (arrow up/down)
   */
  readonly onSelectionChanged?: (
    selectedItem: T | null,
    source: SelectionSource
  ) => void

  /**
   * Called when a key down happens in the filter text input. Users have a
   * chance to respond or cancel the default behavior by calling
   * `preventDefault()`.
   */
  readonly onFilterKeyDown?: (
    event: React.KeyboardEvent<HTMLInputElement>
  ) => void

  /** The current filter text to use in the form */
  readonly filterText?: string

  /** Called when the filter text is changed by the user */
  readonly onFilterTextChanged?: (text: string) => void

  /**
   * Whether or not the filter list should allow selection
   * and filtering. Defaults to false.
   */
  readonly disabled?: boolean

  /** Any props which should cause a re-render if they change. */
  readonly invalidationProps: any

  /** Called to render content after the filter. */
  readonly renderPostFilter?: () => JSX.Element | null

  /** Called when there are no items to render.  */
  readonly renderNoItems?: () => JSX.Element | null
}

interface IFilterListState<T extends IFilterListItem> {
  readonly rows: ReadonlyArray<IFilterListRow<T>>
  readonly selectedRow: number
}

/**
 * Interface describing a user initiated selection change event
 * originating from changing the filter text.
 */
export interface IFilterSelectionSource {
  kind: 'filter'

  /** The filter text at the time the selection event was raised.  */
  filterText: string
}

export type SelectionSource = ListSelectionSource | IFilterSelectionSource

/** A List which includes the ability to filter based on its contents. */
export class FilterList<T extends IFilterListItem> extends React.Component<
  IFilterListProps<T>,
  IFilterListState<T>
> {
  private list: List | null = null
  private filterTextBox: TextBox | null = null

  public constructor(props: IFilterListProps<T>) {
    super(props)

    this.state = createStateUpdate(props)
  }

  public componentWillReceiveProps(nextProps: IFilterListProps<T>) {
    this.setState(createStateUpdate(nextProps))
  }

  public componentDidUpdate(
    prevProps: IFilterListProps<T>,
    prevState: IFilterListState<T>
  ) {
    if (this.props.onSelectionChanged) {
      const oldSelectedItemId = getItemIdFromRowIndex(
        prevState.rows,
        prevState.selectedRow
      )
      const newSelectedItemId = getItemIdFromRowIndex(
        this.state.rows,
        this.state.selectedRow
      )

      if (oldSelectedItemId !== newSelectedItemId) {
        const propSelectionId = this.props.selectedItem
          ? this.props.selectedItem.id
          : null

        if (propSelectionId !== newSelectedItemId) {
          const newSelectedItem = getItemFromRowIndex(
            this.state.rows,
            this.state.selectedRow
          )
          this.props.onSelectionChanged(newSelectedItem, {
            kind: 'filter',
            filterText: this.props.filterText || '',
          })
        }
      }
    }
  }

  public componentDidMount() {
    if (this.filterTextBox != null) {
      this.filterTextBox.selectAll()
    }
  }

  public render() {
    return (
      <div className={classnames('filter-list', this.props.className)}>
        {this.props.renderPreList ? this.props.renderPreList() : null}

        <Row className="filter-field-row">
          <TextBox
            ref={this.onTextBoxRef}
            type="search"
            autoFocus={true}
            placeholder="Filter"
            className="filter-list-filter-field"
            onValueChanged={this.onFilterValueChanged}
            onKeyDown={this.onKeyDown}
            value={this.props.filterText}
            disabled={this.props.disabled}
          />

          {this.props.renderPostFilter ? this.props.renderPostFilter() : null}
        </Row>

        <div className="filter-list-container">{this.renderContent()}</div>
      </div>
    )
  }

  private renderContent() {
    if (this.state.rows.length === 0 && this.props.renderNoItems) {
      return this.props.renderNoItems()
    } else {
      return (
        <List
          ref={this.onListRef}
          rowCount={this.state.rows.length}
          rowRenderer={this.renderRow}
          rowHeight={this.props.rowHeight}
          selectedRows={[this.state.selectedRow]}
          onSelectedRowChanged={this.onSelectedRowChanged}
          onRowClick={this.onRowClick}
          onRowKeyDown={this.onRowKeyDown}
          canSelectRow={this.canSelectRow}
          invalidationProps={{
            ...this.props,
            ...this.props.invalidationProps,
          }}
        />
      )
    }
  }

<<<<<<< HEAD
  public componentWillReceiveProps(nextProps: IFilterListProps<T>) {
    this.setState(createStateUpdate(nextProps))
  }

  private onSelectedRowChanged = (index: number, source: SelectionSource) => {
    this.setState({ selectedRow: index })

    if (this.props.onSelectionChanged) {
      const row = this.state.rows[index]
      if (row.kind === 'item') {
        this.props.onSelectionChanged(row.item, source)
      }
    }
  }

=======
>>>>>>> cc59abdd
  private renderRow = (index: number) => {
    const row = this.state.rows[index]
    if (row.kind === 'item') {
      return this.props.renderItem(row.item, row.matches)
    } else if (this.props.renderGroupHeader) {
      return this.props.renderGroupHeader(row.identifier)
    } else {
      return null
    }
  }

  private onTextBoxRef = (component: TextBox | null) => {
    this.filterTextBox = component
  }

  private onListRef = (instance: List | null) => {
    this.list = instance
  }

  private onFilterValueChanged = (text: string) => {
    if (this.props.onFilterTextChanged) {
      this.props.onFilterTextChanged(text)
    }
  }

  private onSelectionChanged = (index: number, source: SelectionSource) => {
    this.setState({ selectedRow: index })

    if (this.props.onSelectionChanged) {
      const row = this.state.rows[index]
      if (row.kind === 'item') {
        this.props.onSelectionChanged(row.item, source)
      }
    }
  }

  private canSelectRow = (index: number) => {
    if (this.props.disabled) {
      return false
    }

    const row = this.state.rows[index]
    return row.kind === 'item'
  }

  private onRowClick = (index: number) => {
    if (this.props.onItemClick) {
      const row = this.state.rows[index]

      if (row.kind === 'item') {
        this.props.onItemClick(row.item)
      }
    }
  }

  private onRowKeyDown = (row: number, event: React.KeyboardEvent<any>) => {
    const list = this.list
    if (!list) {
      return
    }

    const firstSelectableRow = list.nextSelectableRow('down', -1)
    const lastSelectableRow = list.nextSelectableRow('up', 0)
    let shouldFocus = false

    if (event.key === 'ArrowUp' && row === firstSelectableRow) {
      shouldFocus = true
    } else if (event.key === 'ArrowDown' && row === lastSelectableRow) {
      shouldFocus = true
    }

    if (shouldFocus) {
      const textBox = this.filterTextBox

      if (textBox) {
        event.preventDefault()
        textBox.focus()
      }
    }
  }

  private onKeyDown = (event: React.KeyboardEvent<HTMLInputElement>) => {
    const list = this.list
    const key = event.key

    if (!list) {
      return
    }

    if (this.props.onFilterKeyDown) {
      this.props.onFilterKeyDown(event)
    }

    if (event.defaultPrevented) {
      return
    }

    if (key === 'ArrowDown') {
      if (this.state.rows.length > 0) {
        const selectedRow = list.nextSelectableRow('down', -1)
        if (selectedRow != null) {
          this.setState({ selectedRow }, () => {
            list.focus()
          })
        }
      }

      event.preventDefault()
    } else if (key === 'ArrowUp') {
      if (this.state.rows.length > 0) {
        const selectedRow = list.nextSelectableRow('up', 0)
        if (selectedRow != null) {
          this.setState({ selectedRow }, () => {
            list.focus()
          })
        }
      }

      event.preventDefault()
    } else if (key === 'Enter') {
      // no repositories currently displayed, bail out
      if (!this.state.rows.length) {
        return event.preventDefault()
      }

      const filterText = this.props.filterText

      if (filterText !== undefined && !/\S/.test(filterText)) {
        return event.preventDefault()
      }

      const row = list.nextSelectableRow('down', -1)

      if (row) {
        this.onRowClick(row)
      }
    }
  }
}

function createStateUpdate<T extends IFilterListItem>(
  props: IFilterListProps<T>
) {
  const flattenedRows = new Array<IFilterListRow<T>>()
  const filter = (props.filterText || '').toLowerCase()

  for (const group of props.groups) {
    const items: ReadonlyArray<IMatch<T>> = filter
      ? match(filter, group.items, 'text')
      : group.items.map(item => ({ score: 1, matches: [], item }))

    if (!items.length) {
      continue
    }

    if (props.renderGroupHeader) {
      flattenedRows.push({ kind: 'group', identifier: group.identifier })
    }

    for (const { item, matches } of items) {
      flattenedRows.push({ kind: 'item', item, matches })
    }
  }

  let selectedRow = -1
  const selectedItem = props.selectedItem
  if (selectedItem) {
    selectedRow = flattenedRows.findIndex(
      i => i.kind === 'item' && i.item.id === selectedItem.id
    )
  }

  if (selectedRow < 0 && filter.length) {
    // If the selected item isn't in the list (e.g., filtered out), then
    // select the first visible item.
    selectedRow = flattenedRows.findIndex(i => i.kind === 'item')
  }

  return { rows: flattenedRows, selectedRow }
}

function getItemFromRowIndex<T extends IFilterListItem>(
  items: ReadonlyArray<IFilterListRow<T>>,
  index: number
): T | null {
  if (index >= 0 && index < items.length) {
    const row = items[index]

    if (row.kind === 'item') {
      return row.item
    }
  }

  return null
}

function getItemIdFromRowIndex<T extends IFilterListItem>(
  items: ReadonlyArray<IFilterListRow<T>>,
  index: number
): string | null {
  const item = getItemFromRowIndex(items, index)
  return item ? item.id : null
}<|MERGE_RESOLUTION|>--- conflicted
+++ resolved
@@ -244,24 +244,6 @@
     }
   }
 
-<<<<<<< HEAD
-  public componentWillReceiveProps(nextProps: IFilterListProps<T>) {
-    this.setState(createStateUpdate(nextProps))
-  }
-
-  private onSelectedRowChanged = (index: number, source: SelectionSource) => {
-    this.setState({ selectedRow: index })
-
-    if (this.props.onSelectionChanged) {
-      const row = this.state.rows[index]
-      if (row.kind === 'item') {
-        this.props.onSelectionChanged(row.item, source)
-      }
-    }
-  }
-
-=======
->>>>>>> cc59abdd
   private renderRow = (index: number) => {
     const row = this.state.rows[index]
     if (row.kind === 'item') {
@@ -287,7 +269,7 @@
     }
   }
 
-  private onSelectionChanged = (index: number, source: SelectionSource) => {
+  private onSelectedRowChanged = (index: number, source: SelectionSource) => {
     this.setState({ selectedRow: index })
 
     if (this.props.onSelectionChanged) {
