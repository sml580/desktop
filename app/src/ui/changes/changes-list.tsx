import * as React from 'react'
import * as Path from 'path'

import { IGitHubUser } from '../../lib/databases'
import { Dispatcher } from '../../lib/dispatcher'
import { ITrailer } from '../../lib/git/interpret-trailers'
import { IMenuItem } from '../../lib/menu-item'
import { revealInFileManager } from '../../lib/app-shell'
import {
  AppFileStatus,
  WorkingDirectoryStatus,
  WorkingDirectoryFileChange,
} from '../../models/status'
import { DiffSelectionType } from '../../models/diff'
import { CommitIdentity } from '../../models/commit-identity'
import { ICommitMessage } from '../../models/commit-message'
import { Repository } from '../../models/repository'
import { IAuthor } from '../../models/author'
import { List, ClickSource } from '../lib/list'
import { Checkbox, CheckboxValue } from '../lib/checkbox'
import {
  isSafeFileExtension,
  DefaultEditorLabel,
  CopyFilePathLabel,
  RevealInFileManagerLabel,
  OpenWithDefaultProgramLabel,
} from '../lib/context-menu'
import { CommitMessage } from './commit-message'
import { ChangedFile } from './changed-file'
import { IAutocompletionProvider } from '../autocompletion'
import { showContextualMenu } from '../main-process-proxy'
import { arrayEquals } from '../../lib/equality'
import { clipboard } from 'electron'
import { basename } from 'path'

const RowHeight = 29

const GitIgnoreFileName = '.gitignore'

interface IChangesListProps {
  readonly repository: Repository
  readonly workingDirectory: WorkingDirectoryStatus
  readonly selectedFileIDs: string[]
  readonly onFileSelectionChanged: (rows: ReadonlyArray<number>) => void
  readonly onIncludeChanged: (path: string, include: boolean) => void
  readonly onSelectAll: (selectAll: boolean) => void
  readonly onCreateCommit: (
    summary: string,
    description: string | null,
    trailers?: ReadonlyArray<ITrailer>
  ) => Promise<boolean>
  readonly onDiscardChanges: (file: WorkingDirectoryFileChange) => void
  readonly askForConfirmationOnDiscardChanges: boolean
  readonly focusCommitMessage: boolean
  readonly onDiscardAllChanges: (
    files: ReadonlyArray<WorkingDirectoryFileChange>,
    isDiscardingAllChanges?: boolean
  ) => void

  /**
   * Called to open a file it its default application
   * @param path The path of the file relative to the root of the repository
   */
  readonly onOpenItem: (path: string) => void
  readonly branch: string | null
  readonly commitAuthor: CommitIdentity | null
  readonly gitHubUser: IGitHubUser | null
  readonly dispatcher: Dispatcher
  readonly availableWidth: number
  readonly isCommitting: boolean

  /**
   * Click event handler passed directly to the onRowClick prop of List, see
   * List Props for documentation.
   */
  readonly onRowClick?: (row: number, source: ClickSource) => void
  readonly commitMessage: ICommitMessage | null

  /** The autocompletion providers available to the repository. */
  readonly autocompletionProviders: ReadonlyArray<IAutocompletionProvider<any>>

  /** Called when the given pattern should be ignored. */
  readonly onIgnore: (pattern: string | string[]) => void

  /**
   * Whether or not to show a field for adding co-authors to
   * a commit (currently only supported for GH/GHE repositories)
   */
  readonly showCoAuthoredBy: boolean

  /**
   * A list of authors (name, email pairs) which have been
   * entered into the co-authors input box in the commit form
   * and which _may_ be used in the subsequent commit to add
   * Co-Authored-By commit message trailers depending on whether
   * the user has chosen to do so.
   */
  readonly coAuthors: ReadonlyArray<IAuthor>

  /** The name of the currently selected external editor */
  readonly externalEditorLabel?: string

  /**
   * Callback to open a selected file using the configured external editor
   *
   * @param fullPath The full path to the file on disk
   */
  readonly onOpenInExternalEditor: (fullPath: string) => void
}

interface IChangesState {
  readonly selectedRows: ReadonlyArray<number>
}

function getSelectedRowsFromProps(
  props: IChangesListProps
): ReadonlyArray<number> {
  const selectedFileIDs = props.selectedFileIDs
  const selectedRows = []

  for (const id of selectedFileIDs) {
    const ix = props.workingDirectory.findFileIndexByID(id)
    if (ix !== -1) {
      selectedRows.push(ix)
    }
  }

  return selectedRows
}

export class ChangesList extends React.Component<
  IChangesListProps,
  IChangesState
> {
  public constructor(props: IChangesListProps) {
    super(props)
    this.state = {
      selectedRows: getSelectedRowsFromProps(props),
    }
  }

  public componentWillReceiveProps(nextProps: IChangesListProps) {
    // No need to update state unless we haven't done it yet or the
    // selected file id list has changed.
    if (
      !arrayEquals(nextProps.selectedFileIDs, this.props.selectedFileIDs) ||
      !arrayEquals(
        nextProps.workingDirectory.files,
        this.props.workingDirectory.files
      )
    ) {
      this.setState({ selectedRows: getSelectedRowsFromProps(nextProps) })
    }
  }

  private onIncludeAllChanged = (event: React.FormEvent<HTMLInputElement>) => {
    const include = event.currentTarget.checked
    this.props.onSelectAll(include)
  }

  private renderRow = (row: number): JSX.Element => {
    const file = this.props.workingDirectory.files[row]
    const selection = file.selection.getSelectionType()

    const includeAll =
      selection === DiffSelectionType.All
        ? true
        : selection === DiffSelectionType.None
          ? false
          : null

    return (
      <ChangedFile
        id={file.id}
        path={file.path}
        status={file.status}
        oldPath={file.oldPath}
        include={includeAll}
        key={file.id}
        onContextMenu={this.onItemContextMenu}
        onIncludeChanged={this.props.onIncludeChanged}
        availableWidth={this.props.availableWidth}
        disableSelection={this.props.isCommitting}
      />
    )
  }

  private get includeAllValue(): CheckboxValue {
    const includeAll = this.props.workingDirectory.includeAll
    if (includeAll === true) {
      return CheckboxValue.On
    } else if (includeAll === false) {
      return CheckboxValue.Off
    } else {
      return CheckboxValue.Mixed
    }
  }

  private onDiscardAllChanges = () => {
    this.props.onDiscardAllChanges(this.props.workingDirectory.files)
  }

  private onDiscardChanges = (files: ReadonlyArray<string>) => {
    const workingDirectory = this.props.workingDirectory

    if (files.length === 1) {
      const modifiedFile = workingDirectory.files.find(f => f.path === files[0])

      if (modifiedFile != null) {
        this.props.onDiscardChanges(modifiedFile)
      }
    } else {
      const modifiedFiles = new Array<WorkingDirectoryFileChange>()

      files.forEach(file => {
        const modifiedFile = workingDirectory.files.find(f => f.path === file)

        if (modifiedFile != null) {
          modifiedFiles.push(modifiedFile)
        }
      })

      if (modifiedFiles.length > 0) {
        // DiscardAllChanges can also be used for discarding several selected changes.
        // Therefore, we update the pop up to reflect whether or not it is "all" changes.
        const discardingAllChanges =
          modifiedFiles.length === workingDirectory.files.length

        this.props.onDiscardAllChanges(modifiedFiles, discardingAllChanges)
      }
    }
  }

  private getDiscardChangesMenuItemLabel = (files: ReadonlyArray<string>) => {
    const label =
      files.length === 1
        ? __DARWIN__
          ? `Discard Changes`
          : `Discard changes`
        : __DARWIN__
          ? `Discard ${files.length} Selected Changes`
          : `Discard ${files.length} selected changes`

    return this.props.askForConfirmationOnDiscardChanges ? `${label}…` : label
  }

  private onContextMenu = (event: React.MouseEvent<any>) => {
    event.preventDefault()

    const items: IMenuItem[] = [
      {
        label: __DARWIN__ ? 'Discard All Changes…' : 'Discard all changes…',
        action: this.onDiscardAllChanges,
        enabled: this.props.workingDirectory.files.length > 0,
      },
    ]

    showContextualMenu(items)
  }

  private onItemContextMenu = (
    id: string,
    path: string,
    status: AppFileStatus,
    event: React.MouseEvent<HTMLDivElement>
  ) => {
    event.preventDefault()

    const extension = Path.extname(path)
    const isSafeExtension = isSafeFileExtension(extension)
    const openInExternalEditor = this.props.externalEditorLabel
      ? `Open in ${this.props.externalEditorLabel}`
      : DefaultEditorLabel

    const wd = this.props.workingDirectory
    const selectedFiles = new Array<WorkingDirectoryFileChange>()
    const paths = new Array<string>()
    const extensions = new Set<string>()

    const addItemToArray = (fileID: string) => {
      const newFile = wd.findFileWithID(fileID)
      if (newFile) {
        selectedFiles.push(newFile)
        paths.push(newFile.path)

        const extension = Path.extname(newFile.path)
        if (extension.length) {
          extensions.add(extension)
        }
      }
    }

    if (this.props.selectedFileIDs.includes(id)) {
      // user has selected a file inside an existing selection
      // -> context menu entries should be applied to all selected files
      this.props.selectedFileIDs.forEach(addItemToArray)
    } else {
      // this is outside their previous selection
      // -> context menu entries should be applied to just this file
      addItemToArray(id)
    }

    const items: IMenuItem[] = [
      {
        label: this.getDiscardChangesMenuItemLabel(paths),
        action: () => this.onDiscardChanges(paths),
      },
      {
        label: __DARWIN__ ? 'Discard All Changes…' : 'Discard all changes…',
        action: () => this.onDiscardAllChanges(),
      },
      { type: 'separator' },
    ]

    if (paths.length === 1) {
      items.push({
        label: __DARWIN__ ? 'Ignore File' : 'Ignore file',
        action: () => this.props.onIgnore(path),
        enabled: Path.basename(path) !== GitIgnoreFileName,
      })
    } else if (paths.length > 1) {
      items.push({
        label: `Ignore ${paths.length} selected files`,
        action: () => {
          // Filter out any .gitignores that happens to be selected, ignoring
          // those doesn't make sense.
          this.props.onIgnore(
            paths.filter(path => Path.basename(path) !== GitIgnoreFileName)
          )
        },
        // Enable this action as long as there's something selected which isn't
        // a .gitignore file.
        enabled: paths.some(path => Path.basename(path) !== GitIgnoreFileName),
      })
    }

    // Five menu items should be enough for everyone
    Array.from(extensions)
      .slice(0, 5)
      .forEach(extension => {
        items.push({
          label: __DARWIN__
            ? `Ignore All ${extension} Files`
            : `Ignore all ${extension} files`,
          action: () => this.props.onIgnore(`*${extension}`),
        })
      })

    items.push(
      { type: 'separator' },
      {
        label: CopyFilePathLabel,
        action: () => {
          const fullPath = Path.join(this.props.repository.path, path)
          clipboard.writeText(fullPath)
        },
      },
      {
        label: RevealInFileManagerLabel,
        action: () => revealInFileManager(this.props.repository, path),
        enabled: status !== AppFileStatus.Deleted,
      },
      {
        label: openInExternalEditor,
        action: () => {
          const fullPath = Path.join(this.props.repository.path, path)
          this.props.onOpenInExternalEditor(fullPath)
        },
        enabled: isSafeExtension && status !== AppFileStatus.Deleted,
      },
      {
        label: OpenWithDefaultProgramLabel,
        action: () => this.props.onOpenItem(path),
        enabled: isSafeExtension && status !== AppFileStatus.Deleted,
      }
    )

    showContextualMenu(items)
  }

  private getPlaceholderMessage(
    files: ReadonlyArray<WorkingDirectoryFileChange>,
    singleFileCommit: boolean
  ) {
    if (!singleFileCommit) {
      return 'Summary (required)'
    }

    const firstFile = files[0]
    const fileName = basename(firstFile.path)

    switch (firstFile.status) {
      case AppFileStatus.New:
        return `Create ${fileName}`
      case AppFileStatus.Deleted:
        return `Delete ${fileName}`
      default:
        // TODO:
        // this doesn't feel like a great message for AppFileStatus.Copied or
        // AppFileStatus.Renamed but without more insight (and whether this
        // affects other parts of the flow) we can just default to this for now
        return `Update ${fileName}`
    }
  }

  public render() {
    const fileList = this.props.workingDirectory.files
    const fileCount = fileList.length
    const filesPlural = fileCount === 1 ? 'file' : 'files'
    const filesDescription = `${fileCount} changed ${filesPlural}`
    const anyFilesSelected =
      fileCount > 0 && this.includeAllValue !== CheckboxValue.Off
    const filesSelected = this.props.workingDirectory.files.filter(
      f => f.selection.getSelectionType() !== DiffSelectionType.None
    )
    const singleFileCommit = filesSelected.length === 1

    return (
      <div className="changes-list-container file-list">
        <div className="header" onContextMenu={this.onContextMenu}>
          <Checkbox
            label={filesDescription}
            value={this.includeAllValue}
            onChange={this.onIncludeAllChanged}
            disabled={fileCount === 0 || this.props.isCommitting}
          />
        </div>

        <List
          id="changes-list"
          rowCount={this.props.workingDirectory.files.length}
          rowHeight={RowHeight}
          rowRenderer={this.renderRow}
          selectedRows={this.state.selectedRows}
          selectionMode="multi"
          onSelectionChanged={this.props.onFileSelectionChanged}
          invalidationProps={this.props.workingDirectory}
          onRowClick={this.props.onRowClick}
        />

        <CommitMessage
          onCreateCommit={this.props.onCreateCommit}
          branch={this.props.branch}
          gitHubUser={this.props.gitHubUser}
          commitAuthor={this.props.commitAuthor}
          anyFilesSelected={anyFilesSelected}
          repository={this.props.repository}
          dispatcher={this.props.dispatcher}
          commitMessage={this.props.commitMessage}
<<<<<<< HEAD
          focusCommitMessage={this.props.focusCommitMessage}
          contextualCommitMessage={this.props.contextualCommitMessage}
=======
>>>>>>> 6fb599fb
          autocompletionProviders={this.props.autocompletionProviders}
          isCommitting={this.props.isCommitting}
          showCoAuthoredBy={this.props.showCoAuthoredBy}
          coAuthors={this.props.coAuthors}
          placeholder={this.getPlaceholderMessage(
            filesSelected,
            singleFileCommit
          )}
          singleFileCommit={singleFileCommit}
          key={this.props.repository.id}
        />
      </div>
    )
  }
}<|MERGE_RESOLUTION|>--- conflicted
+++ resolved
@@ -447,11 +447,7 @@
           repository={this.props.repository}
           dispatcher={this.props.dispatcher}
           commitMessage={this.props.commitMessage}
-<<<<<<< HEAD
           focusCommitMessage={this.props.focusCommitMessage}
-          contextualCommitMessage={this.props.contextualCommitMessage}
-=======
->>>>>>> 6fb599fb
           autocompletionProviders={this.props.autocompletionProviders}
           isCommitting={this.props.isCommitting}
           showCoAuthoredBy={this.props.showCoAuthoredBy}
