import * as React from 'react'
import * as ReactDOM from 'react-dom'

const { Grid, AutoSizer } = require('react-virtualized')

interface IListProps {
  readonly rowRenderer: (row: number) => JSX.Element
  readonly rowCount: number
  readonly rowHeight: number
  readonly selectedRow: number

  /**
   * This function will be called when a row is selected, either by being
   * clicked on or by keyboard navigation.
   */
  readonly onRowSelected?: (row: number) => void

  /**
   * This function will be called when the selection changes. Note that this
   * differs from `onRowSelected`. For example, it won't be called if an already
   * selected row is clicked on.
   */
  readonly onSelectionChanged?: (row: number) => void

  /**
   * A handler called whenever a key down event is received on the
   * row container element. Due to the way the container is currently
   * implemented the element produced by the rowRendered will never
   * see keyboard events without stealing focus away from the container.
   *
   * Primary use case for this is to allow items to react to the space
   * bar in order to toggle selection. This function is responsible
   * for calling event.preventDefault() when acting on a key press.
   */
  onRowKeyDown?: (row: number, event: React.KeyboardEvent<any>) => void

  /**
   * An optional handler called to determine whether a given row is
   * selectable or not. Reasons for why a row might not be selectable
   * includes it being a group header or the item being disabled.
   */
  readonly canSelectRow?: (row: number) => boolean
  readonly onScroll?: (scrollTop: number, clientHeight: number) => void

  /**
   * List's underlying implementation acts as a pure component based on the
   * above props. So if there are any other properties that also determine
   * whether the list should re-render, List must know about them.
   */
  readonly invalidationProps?: any

  /** The unique identifier for the outer element of the component (optional, defaults to null) */
  readonly id?: string

  /** The row that should be scrolled to when the list is rendered. */
  readonly scrollToRow?: number
}

export default class List extends React.Component<IListProps, void> {
  private focusItem: HTMLDivElement | null = null
  private fakeScroll: HTMLDivElement | null = null

  private scrollToRow = -1
  private focusRow = -1

  /**
   * On Win32 we use a fake scroll bar. This variable keeps track of
   * which of the actual scroll container and the fake scroll container
   * received the scroll event first to avoid bouncing back and forth
   * causing jerky scroll bars and more importantly making the mouse
   * wheel scroll speed appear different when scrolling over the
   * fake scroll bar and the actual one.
   */
  private lastScroll: 'grid' | 'fake' | null = null

  private grid: React.Component<any, any> | null

  private handleKeyDown(e: React.KeyboardEvent<any>) {
    let direction: 'up' | 'down'
    if (e.key === 'ArrowDown') {
      direction = 'down'
    } else if (e.key === 'ArrowUp') {
      direction = 'up'
    } else {
      return
    }

    this.moveSelection(direction)

    e.preventDefault()
  }

  private handleRowKeyDown(rowIndex: number, e: React.KeyboardEvent<any>) {
    if (this.props.onRowKeyDown) {
      this.props.onRowKeyDown(rowIndex, e)
    }
  }

  /**
   * Determine the next selectable row, given the direction and row. This will
   * take `canSelectRow` into account.
   */
  public nextSelectableRow(direction: 'up' | 'down', row: number): number {
    let newRow = row
    if (direction === 'up') {
      newRow = row - 1
      if (newRow < 0) {
        newRow = this.props.rowCount - 1
      }
    } else {
      newRow = row + 1
      if (newRow > this.props.rowCount - 1) {
        newRow = 0
      }
    }

    if (this.canSelectRow(newRow)) {
      return newRow
    } else {
      return this.nextSelectableRow(direction, newRow)
    }
  }

  /** Convenience method for invoking canSelectRow callback when it exists */
  private canSelectRow(rowIndex: number) {
    return this.props.canSelectRow
      ? this.props.canSelectRow(rowIndex)
      : true
  }

  private moveSelection(direction: 'up' | 'down') {
    const newRow = this.nextSelectableRow(direction, this.props.selectedRow)

    if (this.props.onSelectionChanged) {
      this.props.onSelectionChanged(newRow)
    }

    if (this.props.onRowSelected) {
      this.props.onRowSelected(newRow)
    }

    this.scrollRowToVisible(newRow)
  }

  private scrollRowToVisible(row: number) {
    this.scrollToRow = row
    this.focusRow = row
    this.forceUpdate()
  }

  public componentDidUpdate() {
    // If this state is set it means that someone just used arrow keys (or pgup/down)
    // to change the selected row. When this happens we need to explcitly shift
    // keyboard focus to the newly selected item. If focusItem is null then
    // we're probably just loading more items and we'll catch it on the next
    // render pass.
    if (this.focusRow >= 0 && this.focusItem) {
      this.focusItem.focus()
      this.focusRow = -1
      this.forceUpdate()
    }
  }

  private renderRow = ({ rowIndex }: { rowIndex: number }) => {
    const selectable = this.canSelectRow(rowIndex)
    const selected = rowIndex === this.props.selectedRow
    const focused = rowIndex === this.focusRow
    const className = selected ? 'list-item selected' : 'list-item'

    // An unselectable row shouldn't have any tabIndex (as -1 means
    // it's given focus by clicking).
    let tabIndex: number | undefined = undefined
    if (selectable) {
      tabIndex = selected ? 0 : -1
    }

    // We only need to keep a reference to the focused element
    const ref = focused
      ? (c: HTMLDivElement) => { this.focusItem = c }
      : undefined

    const element = this.props.rowRenderer(rowIndex)
    const role = selectable ? 'button' : undefined

    return (
      <div key={element.key}
           role={role}
           className={className}
           tabIndex={tabIndex}
           ref={ref}
           onMouseDown={() => this.handleMouseDown(rowIndex)}
           onKeyDown={(e) => this.handleRowKeyDown(rowIndex, e)}>
        {element}
      </div>
    )
  }

  public render() {
    // The currently selected list item is focusable but if
    // there's no focused item (and there's items to switch between)
    // the list itself needs to be focusable so that you can reach
    // it with keyboard navigation and select an item.
    const tabIndex = (this.props.selectedRow < 0 && this.props.rowCount > 0) ? 0 : null
    return (
      <div id={this.props.id}
           className='list'
           onKeyDown={e => this.handleKeyDown(e)}>
        <AutoSizer>
<<<<<<< HEAD
          {({ width, height }: { width: number, height: number }) => (
            <Grid
              ref={(ref: React.Component<any, any>) => this.grid = ref}
              autoContainerWidth
              width={width}
              height={height}
              // Hack:
              // The autosizer doesn't take custom scrollbars into account and
              // will thus give us the outer dimensions of the list. Our items,
              // however simply can't render all the way out to the edge due
              // to limitations in webkit custom scrollbars which enforces a
              // padding. This results in content being clipped. By reducing
              // the width of columns (rows in our case) we avoid rendering
              // where our scrollbar clips us. See also _scroll.scss.
              columnWidth={width - 10}
              columnCount={1}
              rowCount={this.props.rowCount}
              rowHeight={this.props.rowHeight}
              cellRenderer={this.renderRow}
              onScroll={this.onScroll}
              scrollToRow={scrollToRow}
              overscanRowCount={4}
              tabIndex={tabIndex}
              // Grid doesn't actually _do_ anything with
              // `selectedRow`. We're just passing it through so that
              // Grid will re-render when it changes.
              selectedRow={this.props.selectedRow}
              invalidationProps={this.props.invalidationProps}/>
          )}
=======
          {({ width, height }: { width: number, height: number }) => this.renderContents(width, height)}
>>>>>>> 5715101e
        </AutoSizer>
      </div>
    )
  }

  /**
   * Renders the react-virtualized Grid component and optionally
   * a fake scroll bar component if running on Windows.
   *
   * @param {width} - The width of the Grid as given by AutoSizer
   * @param {height} - The height of the Grid as given by AutoSizer
   *
   */
  private renderContents(width: number, height: number) {
    if (process.platform === 'win32') {
      return (
        <div>
          {this.renderGrid(width, height)}
          {this.renderFakeScroll(height)}
        </div>
      )
    }

    return this.renderGrid(width, height)
  }

  /**
   * Renders the react-virtualized Grid component
   *
   * @param {width} - The width of the Grid as given by AutoSizer
   * @param {height} - The height of the Grid as given by AutoSizer
   */
  private renderGrid(width: number, height: number) {
    let scrollToRow = this.props.scrollToRow
    if (scrollToRow === undefined) {
      scrollToRow = this.scrollToRow
    }
    this.scrollToRow = -1

    return (
      <Grid
        ref={(ref: React.Component<any, any>) => this.grid = ref}
        autoContainerWidth
        width={width}
        height={height}
        columnWidth={width}
        columnCount={1}
        rowCount={this.props.rowCount}
        rowHeight={this.props.rowHeight}
        cellRenderer={this.renderRow}
        onScroll={this.onScroll}
        scrollToRow={scrollToRow}
        overscanRowCount={4}
        // Grid doesn't actually _do_ anything with
        // `selectedRow`. We're just passing it through so that
        // Grid will re-render when it changes.
        selectedRow={this.props.selectedRow}
        invalidationProps={this.props.invalidationProps}/>
    )
  }

  /**
   * Renders a fake scroll container which sits on top of the
   * react-virtualized Grid component in order for us to be
   * able to have nice looking scrollbars on Windows.
   *
   * The fake scroll bar syncronizes its position
   *
   * NB: Should only be used on win32 platforms and needs to
   * be coupled with styling that hides scroll bars on Grid
   * and accurately positions the fake scroll bar.
   *
   * @param {height} - The height of the Grid as given by AutoSizer
   *
   */
  private renderFakeScroll(height: number) {
    return (
      <div
        className='fake-scroll'
        ref={(ref) => { this.fakeScroll = ref }}
        style={{ height }}
        onScroll={(e) => { this.onFakeScroll(e) }}>
        <div style={{ height: this.props.rowHeight * this.props.rowCount, pointerEvents: 'none' }}></div>
      </div>
    )
  }

  // Set the scroll position of the actual Grid to that
  // of the fake scroll bar. This is for mousewheel/touchpad
  // scrolling on top of the fake Grid or actual dragging of
  // the scroll thumb.
  private onFakeScroll(e: React.UIEvent<HTMLDivElement>) {

    // We're getting this event in reaction to the Grid
    // having been scrolled and subsequently updating the
    // fake scrollTop, ignore it
    if (this.lastScroll === 'grid') {
      this.lastScroll = null
      return
    }

    this.lastScroll = 'fake'

    if (this.grid) {

      const element = ReactDOM.findDOMNode(this.grid)
      if (element) {
        element.scrollTop = e.currentTarget.scrollTop
      }
    }
  }

  private handleMouseDown = (row: number) => {
    if (this.canSelectRow(row)) {
      if (row !== this.props.selectedRow && this.props.onSelectionChanged) {
        this.props.onSelectionChanged(row)
      }

      if (this.props.onRowSelected) {
        this.props.onRowSelected(row)
      }
    }
  }

  private onScroll = ({ scrollTop, clientHeight }: { scrollTop: number, clientHeight: number }) => {
    if (this.props.onScroll) {
      this.props.onScroll(scrollTop, clientHeight)
    }

    // Set the scroll position of the fake scroll bar to that
    // of the actual Grid. This is for mousewheel/touchpad scrolling
    // on top of the Grid.
    if (process.platform === 'win32' && this.fakeScroll) {

      // We're getting this event in reaction to the fake scroll
      // having been scrolled and subsequently updating the
      // Grid scrollTop, ignore it.
      if (this.lastScroll === 'fake') {
        this.lastScroll = null
        return
      }

      this.lastScroll = 'grid'

      this.fakeScroll.scrollTop = scrollTop
    }
  }

  public forceUpdate(callback?: () => any) {
    super.forceUpdate(callback)

    const grid = this.grid
    if (grid) {
      grid.forceUpdate()
    }
  }
}<|MERGE_RESOLUTION|>--- conflicted
+++ resolved
@@ -196,49 +196,12 @@
   }
 
   public render() {
-    // The currently selected list item is focusable but if
-    // there's no focused item (and there's items to switch between)
-    // the list itself needs to be focusable so that you can reach
-    // it with keyboard navigation and select an item.
-    const tabIndex = (this.props.selectedRow < 0 && this.props.rowCount > 0) ? 0 : null
     return (
       <div id={this.props.id}
            className='list'
            onKeyDown={e => this.handleKeyDown(e)}>
         <AutoSizer>
-<<<<<<< HEAD
-          {({ width, height }: { width: number, height: number }) => (
-            <Grid
-              ref={(ref: React.Component<any, any>) => this.grid = ref}
-              autoContainerWidth
-              width={width}
-              height={height}
-              // Hack:
-              // The autosizer doesn't take custom scrollbars into account and
-              // will thus give us the outer dimensions of the list. Our items,
-              // however simply can't render all the way out to the edge due
-              // to limitations in webkit custom scrollbars which enforces a
-              // padding. This results in content being clipped. By reducing
-              // the width of columns (rows in our case) we avoid rendering
-              // where our scrollbar clips us. See also _scroll.scss.
-              columnWidth={width - 10}
-              columnCount={1}
-              rowCount={this.props.rowCount}
-              rowHeight={this.props.rowHeight}
-              cellRenderer={this.renderRow}
-              onScroll={this.onScroll}
-              scrollToRow={scrollToRow}
-              overscanRowCount={4}
-              tabIndex={tabIndex}
-              // Grid doesn't actually _do_ anything with
-              // `selectedRow`. We're just passing it through so that
-              // Grid will re-render when it changes.
-              selectedRow={this.props.selectedRow}
-              invalidationProps={this.props.invalidationProps}/>
-          )}
-=======
           {({ width, height }: { width: number, height: number }) => this.renderContents(width, height)}
->>>>>>> 5715101e
         </AutoSizer>
       </div>
     )
@@ -277,6 +240,12 @@
       scrollToRow = this.scrollToRow
     }
     this.scrollToRow = -1
+
+    // The currently selected list item is focusable but if
+    // there's no focused item (and there's items to switch between)
+    // the list itself needs to be focusable so that you can reach
+    // it with keyboard navigation and select an item.
+    const tabIndex = (this.props.selectedRow < 0 && this.props.rowCount > 0) ? 0 : null
 
     return (
       <Grid
@@ -296,6 +265,7 @@
         // `selectedRow`. We're just passing it through so that
         // Grid will re-render when it changes.
         selectedRow={this.props.selectedRow}
+		tabIndex={tabIndex}
         invalidationProps={this.props.invalidationProps}/>
     )
   }
