--- conflicted
+++ resolved
@@ -2,13 +2,8 @@
 import { ImageContainer } from './image-container'
 import { ICommonImageDiffProperties } from './modified-image-diff'
 import { ISize } from './sizing'
-<<<<<<< HEAD
 import { formatBytes } from '../../lib/bytes'
-import * as classNames from 'classnames'
-=======
-import { formatBytes, Sign } from '../../lib/bytes'
 import classNames from 'classnames'
->>>>>>> 47760319
 
 interface ITwoUpProps extends ICommonImageDiffProperties {
   readonly previousImageSize: ISize | null
