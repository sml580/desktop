import { CherryPickConflictState } from '../lib/app-state'
import { Branch } from './branch'
import { CommitOneLine } from './commit'
import { ICherryPickProgress } from './progress'

/** Represents a snapshot of the cherry pick state from the Git repository  */
export interface ICherryPickSnapshot {
  /** The sequence of commits remaining to be cherry picked */
  readonly remainingCommits: ReadonlyArray<CommitOneLine>
  /** The progress of the operation */
  readonly progress: ICherryPickProgress
}

/** Union type representing the possible states of the cherry pick flow */
export type CherryPickFlowStep =
  | ChooseTargetBranchesStep
  | ShowProgressStep
  | ShowConflictsStep

export const enum CherryPickStepKind {
  /**
   * The initial state of a cherry pick.
   *
   * This is where the user picks which is the target of the cherry pick.
   * This step will be skipped when cherry pick is initiated through
   * drag and drop onto a specific branch.
   */
  ChooseTargetBranch = 'ChooseTargetBranch',
  /**
   * After the user chooses the target branch of the cherry pick, the
   * progress view shows the cherry pick is progressing.
   *
   * This should be the default view when there are no conflicts to address.
   */
  ShowProgress = 'ShowProgress',

  /**
   * The cherry pick has encountered conflicts that need resolved. This will be
   * shown as a list of files and the conflict state.
   *
   * Once the conflicts are resolved, the user can continue the cherry pick and
   * the view will switch back to `ShowProgress`.
   */
  ShowConflicts = 'ShowConflicts',
}

/** Shape of data needed to choose the base branch for a cherry pick  */
export type ChooseTargetBranchesStep = {
  readonly kind: CherryPickStepKind.ChooseTargetBranch
  readonly defaultBranch: Branch | null
  readonly currentBranch: Branch
  readonly allBranches: ReadonlyArray<Branch>
  readonly recentBranches: ReadonlyArray<Branch>
}

/** Shape of data to show progress of the current cherry pick */
export type ShowProgressStep = {
  readonly kind: CherryPickStepKind.ShowProgress
<<<<<<< HEAD

  /**
   * An optional action to run when the component is mounted.
   *
   * This is provided to the component because a cherry pick can be very fast,
   * and we want to defer until we can show a progress indication to the user.
   */
  readonly action: (() => Promise<void>) | null
}

/** Shape of data to show conflicts that need to be resolved by the user */
export type ShowConflictsStep = {
  readonly kind: CherryPickStepKind.ShowConflicts
  conflictState: CherryPickConflictState
=======
>>>>>>> 121b3312
}<|MERGE_RESOLUTION|>--- conflicted
+++ resolved
@@ -56,21 +56,10 @@
 /** Shape of data to show progress of the current cherry pick */
 export type ShowProgressStep = {
   readonly kind: CherryPickStepKind.ShowProgress
-<<<<<<< HEAD
-
-  /**
-   * An optional action to run when the component is mounted.
-   *
-   * This is provided to the component because a cherry pick can be very fast,
-   * and we want to defer until we can show a progress indication to the user.
-   */
-  readonly action: (() => Promise<void>) | null
 }
 
 /** Shape of data to show conflicts that need to be resolved by the user */
 export type ShowConflictsStep = {
   readonly kind: CherryPickStepKind.ShowConflicts
   conflictState: CherryPickConflictState
-=======
->>>>>>> 121b3312
 }