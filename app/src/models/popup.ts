--- conflicted
+++ resolved
@@ -177,13 +177,9 @@
   | {
       type: PopupType.RebaseFlow
       repository: Repository
-<<<<<<< HEAD
-      initialState: RebaseFlowState
     }
   | {
       type: PopupType.StashAndSwitchBranch
       repository: Repository
       branchToCheckout: Branch
-=======
->>>>>>> 315b5dfa
     }