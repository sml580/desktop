--- conflicted
+++ resolved
@@ -335,42 +335,17 @@
         includeAll = false
       }
 
+      const workingDirectory = new WorkingDirectoryStatus(newFiles, includeAll)
       return {
         selectedSection: state.selectedSection,
         changesState: {
-          workingDirectory: new WorkingDirectoryStatus(newFiles, includeAll),
+          workingDirectory,
           selectedFile: state.changesState.selectedFile,
         },
         historyState: state.historyState,
         branch: state.branch,
       }
     })
-<<<<<<< HEAD
-=======
-
-    const allSelected = newFiles.every(f => f.include)
-    const noneSelected = newFiles.every(f => !f.include)
-
-    let includeAll: boolean | null = null
-    if (allSelected) {
-      includeAll = true
-    } else if (noneSelected) {
-      includeAll = false
-    }
-
-    const workingDirectory = new WorkingDirectoryStatus(newFiles, includeAll)
-    const newState: IRepositoryState = {
-      selectedSection: state.selectedSection,
-      changesState: {
-        workingDirectory,
-        selectedFile: state.changesState.selectedFile,
-      },
-      historyState: state.historyState,
-      branch: state.branch,
-    }
-
-    this.updateRepositoryState(repository, newState)
->>>>>>> c674c316
     this.emitUpdate()
 
     return Promise.resolve()
