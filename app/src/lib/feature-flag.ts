--- conflicted
+++ resolved
@@ -119,15 +119,16 @@
 }
 
 /**
-<<<<<<< HEAD
- * Should we show the discard lines/hunks context menu item?
- */
-export function enableDiscardLines(): boolean {
-=======
  * Should we show the dialogs to allow users customize which is the
  * main repository when opening a fork?
  */
 export function enableForkSettings(): boolean {
->>>>>>> 01215ef1
+  return enableBetaFeatures()
+}
+
+/**
+ * Should we show the discard lines/hunks context menu item?
+ */
+export function enableDiscardLines(): boolean {
   return enableBetaFeatures()
 }