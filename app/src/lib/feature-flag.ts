const Disable = false

/**
 * Enables the application to opt-in for preview features based on runtime
 * checks. This is backed by the GITHUB_DESKTOP_PREVIEW_FEATURES environment
 * variable, which is checked for non-development environments.
 */
function enableDevelopmentFeatures(): boolean {
  if (Disable) {
    return false
  }

  if (__DEV__) {
    return true
  }

  if (process.env.GITHUB_DESKTOP_PREVIEW_FEATURES === '1') {
    return true
  }

  return false
}

/** Should the app enable beta features? */
// eslint-disable-next-line @typescript-eslint/ban-ts-comment
//@ts-ignore: this will be used again in the future
function enableBetaFeatures(): boolean {
  return enableDevelopmentFeatures() || __RELEASE_CHANNEL__ === 'beta'
}

/** Should git pass `--recurse-submodules` when performing operations? */
export function enableRecurseSubmodulesFlag(): boolean {
  return enableBetaFeatures()
}

export function enableReadmeOverwriteWarning(): boolean {
  return enableBetaFeatures()
}

/** Should the app detect Windows Subsystem for Linux as a valid shell? */
export function enableWSLDetection(): boolean {
  return enableBetaFeatures()
}

/** Should the app show hide whitespace in changes tab */
export function enableHideWhitespaceInDiffOption(): boolean {
  return true
}

/** Should the app use the shiny new TCP-based trampoline? */
export function enableDesktopTrampoline(): boolean {
  return true
}

/**
 * Should we use the new diff viewer for unified diffs?
 */
export function enableExperimentalDiffViewer(): boolean {
  return false
}

/**
 * Should we allow reporting unhandled rejections as if they were crashes?
 */
export function enableUnhandledRejectionReporting(): boolean {
  return enableBetaFeatures()
}

/** Should we allow expanding text diffs? */
export function enableTextDiffExpansion(): boolean {
  return true
}

/**
 * Should we allow x64 apps running under ARM translation to auto-update to
 * ARM64 builds?
 */
export function enableUpdateFromEmulatedX64ToARM64(): boolean {
  if (__DARWIN__) {
    return true
  }

  return enableBetaFeatures()
}

/** Should we allow using the save dialog when choosing where to clone a repo */
export function enableSaveDialogOnCloneRepository(): boolean {
  return true
}

/** Should we allow setting repository aliases? */
export function enableRepositoryAliases(): boolean {
  return true
}

/** Should we allow to create branches from a commit? */
export function enableBranchFromCommit(): boolean {
  return true
}

/** Should we allow squashing? */
export function enableSquashing(): boolean {
  return true
}

/** Should we allow squash-merging? */
export function enableSquashMerging(): boolean {
  return true
}

/** Should we allow amending commits? */
export function enableAmendingCommits(): boolean {
  return true
}

/** Should we allow reordering commits? */
export function enableCommitReordering(): boolean {
  return true
}

/** Should we allow resetting to a previous commit? */
export function enableResetToCommit(): boolean {
  return enableDevelopmentFeatures()
}

/** Should we show line changes (added/deleted) in commits? */
export function enableLineChangesInCommit(): boolean {
  return enableBetaFeatures()
}

/** Should we allow using Windows' OpenSSH? */
export function enableWindowsOpenSSH(): boolean {
  return enableBetaFeatures()
}

<<<<<<< HEAD
/** Should we use the setImmediate alternative? */
export function enableSetAlmostImmediate(): boolean {
  return enableBetaFeatures()
=======
/** Should we use SSH askpass? */
export function enableSSHAskPass(): boolean {
  return __WIN32__ && enableBetaFeatures()
>>>>>>> a82497b9
}<|MERGE_RESOLUTION|>--- conflicted
+++ resolved
@@ -133,13 +133,12 @@
   return enableBetaFeatures()
 }
 
-<<<<<<< HEAD
+/** Should we use SSH askpass? */
+export function enableSSHAskPass(): boolean {
+  return __WIN32__ && enableBetaFeatures()
+}
+
 /** Should we use the setImmediate alternative? */
 export function enableSetAlmostImmediate(): boolean {
   return enableBetaFeatures()
-=======
-/** Should we use SSH askpass? */
-export function enableSSHAskPass(): boolean {
-  return __WIN32__ && enableBetaFeatures()
->>>>>>> a82497b9
 }