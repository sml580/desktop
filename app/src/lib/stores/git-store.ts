import * as Fs from 'fs'
import * as Path from 'path'
import { Disposable } from 'event-kit'
import { Repository } from '../../models/repository'
import {
  WorkingDirectoryFileChange,
  AppFileStatusKind,
} from '../../models/status'
import {
  Branch,
  BranchType,
  IAheadBehind,
  ICompareResult,
} from '../../models/branch'
import { Tip, TipState } from '../../models/tip'
import { Commit } from '../../models/commit'
import { IRemote, ForkedRemotePrefix } from '../../models/remote'
import { IFetchProgress, IRevertProgress } from '../../models/progress'
import {
  ICommitMessage,
  DefaultCommitMessage,
} from '../../models/commit-message'
import { ComparisonMode } from '../app-state'

import { IAppShell } from '../app-shell'
import { ErrorWithMetadata, IErrorMetadata } from '../error-with-metadata'
import { compare } from '../../lib/compare'
import { queueWorkHigh } from '../../lib/queue-work'

import {
  reset,
  GitResetMode,
  getRemotes,
  fetch as fetchRepo,
  fetchRefspec,
  getRecentBranches,
  getBranches,
  deleteRef,
  getCommits,
  merge,
  setRemoteURL,
  getStatus,
  IStatusResult,
  getCommit,
  IndexStatus,
  getIndexChanges,
  checkoutIndex,
  discardChangesFromSelection,
  checkoutPaths,
  resetPaths,
  revertCommit,
  unstageAllFiles,
  addRemote,
  listSubmodules,
  resetSubmodulePaths,
  parseTrailers,
  mergeTrailers,
  getTrailerSeparatorCharacters,
  parseSingleUnfoldedTrailer,
  isCoAuthoredByTrailer,
  getAheadBehind,
  revRange,
  revSymmetricDifference,
  getSymbolicRef,
  getConfigValue,
  removeRemote,
  createTag,
  getAllTags,
  deleteTag,
} from '../git'
import { GitError as DugiteError } from '../../lib/git'
import { GitError } from 'dugite'
import { RetryAction, RetryActionType } from '../../models/retry-actions'
import { UpstreamAlreadyExistsError } from './upstream-already-exists-error'
import { forceUnwrap } from '../fatal-error'
import {
  findUpstreamRemote,
  UpstreamRemoteName,
} from './helpers/find-upstream-remote'
import { findDefaultRemote } from './helpers/find-default-remote'
import { IAuthor } from '../../models/author'
import { formatCommitMessage } from '../format-commit-message'
import { GitAuthor } from '../../models/git-author'
import { IGitAccount } from '../../models/git-account'
import { BaseStore } from './base-store'
import { getStashes, getStashedFiles } from '../git/stash'
import { IStashEntry, StashedChangesLoadStates } from '../../models/stash-entry'
import { PullRequest } from '../../models/pull-request'
import { StatsStore } from '../stats'
<<<<<<< HEAD
import { DiffSelection, ITextDiff } from '../../models/diff'
=======
import { getTagsToPush, storeTagsToPush } from './helpers/tags-to-push-storage'
>>>>>>> 01215ef1

/** The number of commits to load from history per batch. */
const CommitBatchSize = 100

const LoadingHistoryRequestKey = 'history'

/** The max number of recent branches to find. */
const RecentBranchesLimit = 5

/** The store for a repository's git data. */
export class GitStore extends BaseStore {
  /** The commits keyed by their SHA. */
  public readonly commitLookup = new Map<string, Commit>()

  public pullWithRebase?: boolean

  private _history: ReadonlyArray<string> = new Array()

  private readonly requestsInFight = new Set<string>()

  private _tip: Tip = { kind: TipState.Unknown }

  private _defaultBranch: Branch | null = null

  private _localTags: Map<string, string> | null = null

  private _allBranches: ReadonlyArray<Branch> = []

  private _recentBranches: ReadonlyArray<Branch> = []

  private _localCommitSHAs: ReadonlyArray<string> = []

  private _commitMessage: ICommitMessage = DefaultCommitMessage

  private _showCoAuthoredBy: boolean = false

  private _coAuthors: ReadonlyArray<IAuthor> = []

  private _aheadBehind: IAheadBehind | null = null

  private _tagsToPush: ReadonlyArray<string> = []

  private _defaultRemote: IRemote | null = null

  private _currentRemote: IRemote | null = null

  private _upstreamRemote: IRemote | null = null

  private _lastFetched: Date | null = null

  private _desktopStashEntries = new Map<string, IStashEntry>()

  private _stashEntryCount = 0

  public constructor(
    private readonly repository: Repository,
    private readonly shell: IAppShell,
    private readonly statsStore: StatsStore
  ) {
    super()

    this._tagsToPush = getTagsToPush(repository)
  }

  private emitNewCommitsLoaded(commits: ReadonlyArray<Commit>) {
    this.emitter.emit('did-load-new-commits', commits)
  }

  /** Register a function to be called when the store loads new commits. */
  public onDidLoadNewCommits(
    fn: (commits: ReadonlyArray<Commit>) => void
  ): Disposable {
    return this.emitter.on('did-load-new-commits', fn)
  }

  /**
   * Reconcile the local history view with the repository state
   * after a pull has completed, to include merged remote commits.
   */
  public async reconcileHistory(mergeBase: string): Promise<void> {
    if (this._history.length === 0) {
      return
    }

    if (this.requestsInFight.has(LoadingHistoryRequestKey)) {
      return
    }

    this.requestsInFight.add(LoadingHistoryRequestKey)

    const range = revRange('HEAD', mergeBase)

    const commits = await this.performFailableOperation(() =>
      getCommits(this.repository, range, CommitBatchSize)
    )
    if (commits == null) {
      return
    }

    const existingHistory = this._history
    const index = existingHistory.findIndex(c => c === mergeBase)

    if (index > -1) {
      log.debug(
        `reconciling history - adding ${
          commits.length
        } commits before merge base ${mergeBase.substr(0, 8)}`
      )

      // rebuild the local history state by combining the commits _before_ the
      // merge base with the current commits on the tip of this current branch
      const remainingHistory = existingHistory.slice(index)
      this._history = [...commits.map(c => c.sha), ...remainingHistory]
    }

    this.storeCommits(commits, true)
    this.requestsInFight.delete(LoadingHistoryRequestKey)
    this.emitUpdate()
  }

  /** Load the next batch of history, starting from the last loaded commit. */
  public async loadNextHistoryBatch() {
    if (this.requestsInFight.has(LoadingHistoryRequestKey)) {
      return
    }

    if (!this.history.length) {
      return
    }

    const lastSHA = this.history[this.history.length - 1]
    const requestKey = `history/${lastSHA}`
    if (this.requestsInFight.has(requestKey)) {
      return
    }

    this.requestsInFight.add(requestKey)

    const commits = await this.performFailableOperation(() =>
      getCommits(this.repository, `${lastSHA}^`, CommitBatchSize)
    )
    if (!commits) {
      return
    }

    this._history = this._history.concat(commits.map(c => c.sha))
    this.storeCommits(commits, true)
    this.requestsInFight.delete(requestKey)
    this.emitUpdate()
  }

  /** Load a batch of commits from the repository, using a given commitish object as the starting point */
  public async loadCommitBatch(commitish: string) {
    if (this.requestsInFight.has(LoadingHistoryRequestKey)) {
      return null
    }

    const requestKey = `history/compare/${commitish}`
    if (this.requestsInFight.has(requestKey)) {
      return null
    }

    this.requestsInFight.add(requestKey)

    const commits = await this.performFailableOperation(() =>
      getCommits(this.repository, commitish, CommitBatchSize)
    )

    this.requestsInFight.delete(requestKey)
    if (!commits) {
      return null
    }

    this.storeCommits(commits, false)
    return commits.map(c => c.sha)
  }

  public async refreshTags() {
    const previousTags = this._localTags
    const newTags = await this.performFailableOperation(() =>
      getAllTags(this.repository)
    )

    if (newTags === undefined) {
      return
    }

    this._localTags = newTags

    // Remove any unpushed tag that cannot be found in the list
    // of local tags. This can happen when the user deletes an
    // unpushed tag from outside of Desktop.
    for (const tagToPush of this._tagsToPush) {
      if (!this._localTags.has(tagToPush)) {
        this.removeTagToPush(tagToPush)
      }
    }

    if (previousTags !== null) {
      // We don't await for the emition of updates to finish
      // to make this method return earlier.
      this.emitUpdatesForChangedTags(previousTags, this._localTags)
    }
  }

  /**
   * Calculates the commits that have changed based on the changes in existing tags
   * to emit the correct updates.
   *
   * This is specially important when tags are created/modified/deleted from outside of Desktop.
   */
  private async emitUpdatesForChangedTags(
    previousTags: Map<string, string>,
    newTags: Map<string, string>
  ) {
    const commitsToUpdate = new Set<string>()
    let numCreatedTags = 0

    for (const [tagName, previousCommitSha] of previousTags) {
      const newCommitSha = newTags.get(tagName)

      if (!newCommitSha) {
        // the tag has been deleted.
        commitsToUpdate.add(previousCommitSha)
      } else if (newCommitSha !== previousCommitSha) {
        // the tag has been moved to a different commit.
        commitsToUpdate.add(previousCommitSha)
        commitsToUpdate.add(newCommitSha)
      }
    }

    for (const [tagName, newCommitSha] of newTags) {
      if (!previousTags.has(tagName)) {
        // the tag has just been created.
        commitsToUpdate.add(newCommitSha)
        numCreatedTags++
      }
    }

    if (numCreatedTags > 0) {
      this.statsStore.recordTagCreated(numCreatedTags)
    }

    const commitsToStore = []
    for (const commitSha of commitsToUpdate) {
      const commit = await getCommit(this.repository, commitSha)

      if (commit !== null) {
        commitsToStore.push(commit)
      }
    }

    this.storeCommits(commitsToStore, true)
  }

  public async createTag(name: string, targetCommitSha: string) {
    const result = await this.performFailableOperation(async () => {
      await createTag(this.repository, name, targetCommitSha)
      return true
    })

    if (result === undefined) {
      return
    }

    await this.refreshTags()
    this.addTagToPush(name)

    this.statsStore.recordTagCreatedInDesktop()
  }

  public async deleteTag(name: string) {
    const result = await this.performFailableOperation(async () => {
      await deleteTag(this.repository, name)
      return true
    })

    if (result === undefined) {
      return
    }

    await this.refreshTags()
    this.removeTagToPush(name)

    this.statsStore.recordTagDeleted()
  }

  /** The list of ordered SHAs. */
  public get history(): ReadonlyArray<string> {
    return this._history
  }

  public get tagsToPush(): ReadonlyArray<string> | null {
    return this._tagsToPush
  }

  public get localTags(): Map<string, string> | null {
    return this._localTags
  }

  /** Load all the branches. */
  public async loadBranches() {
    const [localAndRemoteBranches, recentBranchNames] = await Promise.all([
      this.performFailableOperation(() => getBranches(this.repository)) || [],
      this.performFailableOperation(() =>
        getRecentBranches(this.repository, RecentBranchesLimit)
      ),
    ])

    if (!localAndRemoteBranches) {
      return
    }

    this._allBranches = this.mergeRemoteAndLocalBranches(localAndRemoteBranches)

    this.refreshDefaultBranch()
    this.refreshRecentBranches(recentBranchNames)
    this.checkPullWithRebase()
    this.emitUpdate()
  }

  /**
   * Takes a list of local and remote branches and filters out "duplicate"
   * remote branches, i.e. remote branches that we already have a local
   * branch tracking.
   */
  private mergeRemoteAndLocalBranches(
    branches: ReadonlyArray<Branch>
  ): ReadonlyArray<Branch> {
    const localBranches = new Array<Branch>()
    const remoteBranches = new Array<Branch>()

    for (const branch of branches) {
      if (branch.type === BranchType.Local) {
        localBranches.push(branch)
      } else if (branch.type === BranchType.Remote) {
        remoteBranches.push(branch)
      }
    }

    const upstreamBranchesAdded = new Set<string>()
    const allBranchesWithUpstream = new Array<Branch>()

    for (const branch of localBranches) {
      allBranchesWithUpstream.push(branch)

      if (branch.upstream) {
        upstreamBranchesAdded.add(branch.upstream)
      }
    }

    for (const branch of remoteBranches) {
      // This means we already added the local branch of this remote branch, so
      // we don't need to add it again.
      if (upstreamBranchesAdded.has(branch.name)) {
        continue
      }

      allBranchesWithUpstream.push(branch)
    }

    return allBranchesWithUpstream
  }

  private async checkPullWithRebase() {
    const result = await getConfigValue(this.repository, 'pull.rebase')

    if (result === null || result === '') {
      this.pullWithRebase = undefined
    } else if (result === 'true') {
      this.pullWithRebase = true
    } else if (result === 'false') {
      this.pullWithRebase = false
    } else {
      log.warn(`Unexpected value found for pull.rebase in config: '${result}'`)
      // ensure any previous value is purged from app state
      this.pullWithRebase = undefined
    }
  }

  private async refreshDefaultBranch() {
    const defaultBranchName = await this.resolveDefaultBranch()

    // Find the default branch among all of our branches, giving
    // priority to local branches by sorting them before remotes
    this._defaultBranch =
      this._allBranches
        .filter(b => b.name === defaultBranchName)
        .sort((x, y) => compare(x.type, y.type))
        .shift() || null
  }

  private addTagToPush(tagName: string) {
    this._tagsToPush = [...this._tagsToPush, tagName]

    storeTagsToPush(this.repository, this._tagsToPush)
    this.emitUpdate()
  }

  private removeTagToPush(tagToDelete: string) {
    this._tagsToPush = this._tagsToPush.filter(
      tagName => tagName !== tagToDelete
    )

    storeTagsToPush(this.repository, this._tagsToPush)
    this.emitUpdate()
  }

  public clearTagsToPush() {
    this._tagsToPush = []

    storeTagsToPush(this.repository, this._tagsToPush)
    this.emitUpdate()
  }

  /**
   * Resolve the default branch name for the current repository,
   * using the available API data, remote information or branch
   * name conventionns.
   */
  private async resolveDefaultBranch(): Promise<string> {
    const { gitHubRepository } = this.repository
    if (gitHubRepository && gitHubRepository.defaultBranch != null) {
      return gitHubRepository.defaultBranch
    }

    if (this.currentRemote !== null) {
      // the Git server should use [remote]/HEAD to advertise
      // it's default branch, so see if it exists and matches
      // a valid branch on the remote and attempt to use that
      const remoteNamespace = `refs/remotes/${this.currentRemote.name}/`
      const match = await getSymbolicRef(
        this.repository,
        `${remoteNamespace}HEAD`
      )
      if (
        match != null &&
        match.length > remoteNamespace.length &&
        match.startsWith(remoteNamespace)
      ) {
        // strip out everything related to the remote because this
        // is likely to be a tracked branch locally
        // e.g. `master`, `develop`, etc
        return match.substr(remoteNamespace.length)
      }
    }

    return 'master'
  }

  private refreshRecentBranches(
    recentBranchNames: ReadonlyArray<string> | undefined
  ) {
    if (!recentBranchNames || !recentBranchNames.length) {
      this._recentBranches = []
      return
    }

    const branchesByName = this._allBranches.reduce(
      (map, branch) => map.set(branch.name, branch),
      new Map<string, Branch>()
    )

    const recentBranches = new Array<Branch>()
    for (const name of recentBranchNames) {
      const branch = branchesByName.get(name)
      if (!branch) {
        // This means the recent branch has been deleted. That's fine.
        continue
      }

      recentBranches.push(branch)
    }

    this._recentBranches = recentBranches
  }

  /** The current branch. */
  public get tip(): Tip {
    return this._tip
  }

  /** The default branch, or `master` if there is no default. */
  public get defaultBranch(): Branch | null {
    return this._defaultBranch
  }

  /** All branches, including the current branch and the default branch. */
  public get allBranches(): ReadonlyArray<Branch> {
    return this._allBranches
  }

  /** The most recently checked out branches. */
  public get recentBranches(): ReadonlyArray<Branch> {
    return this._recentBranches
  }

  /**
   * Load local commits into memory for the current repository.
   *
   * @param branch The branch to query for unpublished commits.
   *
   * If the tip of the repository does not have commits (i.e. is unborn), this
   * should be invoked with `null`, which clears any existing commits from the
   * store.
   */
  public async loadLocalCommits(branch: Branch | null): Promise<void> {
    if (branch === null) {
      this._localCommitSHAs = []
      return
    }

    let localCommits: ReadonlyArray<Commit> | undefined
    if (branch.upstream) {
      const range = revRange(branch.upstream, branch.name)
      localCommits = await this.performFailableOperation(() =>
        getCommits(this.repository, range, CommitBatchSize)
      )
    } else {
      localCommits = await this.performFailableOperation(() =>
        getCommits(this.repository, 'HEAD', CommitBatchSize, [
          '--not',
          '--remotes',
        ])
      )
    }

    if (!localCommits) {
      return
    }

    this.storeCommits(localCommits)
    this._localCommitSHAs = localCommits.map(c => c.sha)
    this.emitUpdate()
  }

  /**
   * The ordered array of local commit SHAs. The commits themselves can be
   * looked up in `commits`.
   */
  public get localCommitSHAs(): ReadonlyArray<string> {
    return this._localCommitSHAs
  }

  /** Store the given commits. */
  private storeCommits(
    commits: ReadonlyArray<Commit>,
    emitUpdate: boolean = false
  ) {
    for (const commit of commits) {
      this.commitLookup.set(commit.sha, commit)
    }

    if (emitUpdate) {
      this.emitNewCommitsLoaded(commits)
    }
  }

  private async undoFirstCommit(
    repository: Repository
  ): Promise<true | undefined> {
    // What are we doing here?
    // The state of the working directory here is rather important, because we
    // want to ensure that any deleted files are restored to your working
    // directory for the next stage. Doing doing a `git checkout -- .` here
    // isn't suitable because we should preserve the other working directory
    // changes.

    const status = await this.performFailableOperation(() =>
      getStatus(this.repository)
    )

    if (status == null) {
      throw new Error(
        `Unable to undo commit because there are too many files in your repository's working directory.`
      )
    }

    const paths = status.workingDirectory.files

    const deletedFiles = paths.filter(
      p => p.status.kind === AppFileStatusKind.Deleted
    )
    const deletedFilePaths = deletedFiles.map(d => d.path)

    await checkoutPaths(repository, deletedFilePaths)

    // Now that we have the working directory changes, as well the restored
    // deleted files, we can remove the HEAD ref to make the current branch
    // disappear
    await deleteRef(repository, 'HEAD', 'Reverting first commit')

    // Finally, ensure any changes in the index are unstaged. This ensures all
    // files in the repository will be untracked.
    await unstageAllFiles(repository)
    return true
  }

  /**
   * Undo a specific commit for the current repository.
   *
   * @param commit - The commit to remove - should be the tip of the current branch.
   */
  public async undoCommit(commit: Commit): Promise<void> {
    // For an initial commit, just delete the reference but leave HEAD. This
    // will make the branch unborn again.
    const success = await this.performFailableOperation(() =>
      commit.parentSHAs.length === 0
        ? this.undoFirstCommit(this.repository)
        : reset(this.repository, GitResetMode.Mixed, commit.parentSHAs[0])
    )

    if (success === undefined) {
      return
    }

    // Let's be safe about this since it's untried waters.
    // If we can restore co-authors then that's fantastic
    // but if we can't we shouldn't be throwing an error,
    // let's just fall back to the old way of restoring the
    // entire message
    if (this.repository.gitHubRepository) {
      try {
        await this.loadCommitAndCoAuthors(commit)
        this.emitUpdate()
        return
      } catch (e) {
        log.error('Failed to restore commit and co-authors, falling back', e)
      }
    }

    this._commitMessage = {
      summary: commit.summary,
      description: commit.body,
    }
    this.emitUpdate()
  }

  /**
   * Attempt to restore both the commit message and any co-authors
   * in it after an undo operation.
   *
   * This is a deceivingly simple task which complicated by the
   * us wanting to follow the heuristics of Git when finding, and
   * parsing trailers.
   */
  private async loadCommitAndCoAuthors(commit: Commit) {
    const repository = this.repository

    // git-interpret-trailers is really only made for working
    // with full commit messages so let's start with that
    const message = await formatCommitMessage(repository, {
      summary: commit.summary,
      description: commit.body,
    })

    // Next we extract any co-authored-by trailers we
    // can find. We use interpret-trailers for this
    const foundTrailers = await parseTrailers(repository, message)
    const coAuthorTrailers = foundTrailers.filter(isCoAuthoredByTrailer)

    // This is the happy path, nothing more for us to do
    if (coAuthorTrailers.length === 0) {
      this._commitMessage = {
        summary: commit.summary,
        description: commit.body,
      }

      return
    }

    // call interpret-trailers --unfold so that we can be sure each
    // trailer sits on a single line
    const unfolded = await mergeTrailers(repository, message, [], true)
    const lines = unfolded.split('\n')

    // We don't know (I mean, we're fairly sure) what the separator character
    // used for the trailer is so we call out to git to get all possible
    // characters. We'll need them in a bit
    const separators = await getTrailerSeparatorCharacters(this.repository)

    // We know that what we've got now is well formed so we can capture the leading
    // token, followed by the separator char and a single space, followed by the
    // value
    const coAuthorRe = /^co-authored-by(.)\s(.*)/i
    const extractedTrailers = []

    // Iterate backwards from the unfolded message and look for trailers that we've
    // already seen when calling parseTrailers earlier.
    for (let i = lines.length - 1; i >= 0; i--) {
      const line = lines[i]
      const match = coAuthorRe.exec(line)

      // Not a trailer line, we're sure of that
      if (!match || separators.indexOf(match[1]) === -1) {
        continue
      }

      const trailer = parseSingleUnfoldedTrailer(line, match[1])

      if (!trailer) {
        continue
      }

      // We already know that the key is Co-Authored-By so we only
      // need to compare by value. Let's see if we can find the thing
      // that we believe to be a trailer among what interpret-trailers
      // --parse told us was a trailer. This step is a bit redundant
      // but it ensure we match exactly with what Git thinks is a trailer
      const foundTrailerIx = coAuthorTrailers.findIndex(
        t => t.value === trailer.value
      )

      if (foundTrailerIx === -1) {
        continue
      }

      // We're running backwards
      extractedTrailers.unshift(coAuthorTrailers[foundTrailerIx])

      // Remove the trailer that matched so that we can be sure
      // we're not picking it up again
      coAuthorTrailers.splice(foundTrailerIx, 1)

      // This line was a co-author trailer so we'll remove it to
      // make sure it doesn't end up in the restored commit body
      lines.splice(i, 1)
    }

    // Get rid of the summary/title
    lines.splice(0, 2)

    const newBody = lines.join('\n').trim()

    this._commitMessage = {
      summary: commit.summary,
      description: newBody,
    }

    const extractedAuthors = extractedTrailers.map(t =>
      GitAuthor.parse(t.value)
    )
    const newAuthors = new Array<IAuthor>()

    // Last step, phew! The most likely scenario where we
    // get called is when someone has just made a commit and
    // either forgot to add a co-author or forgot to remove
    // someone so chances are high that we already have a
    // co-author which includes a username. If we don't we'll
    // add it without a username which is fine as well
    for (let i = 0; i < extractedAuthors.length; i++) {
      const extractedAuthor = extractedAuthors[i]

      // If GitAuthor failed to parse
      if (extractedAuthor === null) {
        continue
      }

      const { name, email } = extractedAuthor
      const existing = this.coAuthors.find(
        a => a.name === name && a.email === email && a.username !== null
      )
      newAuthors.push(existing || { name, email, username: null })
    }

    this._coAuthors = newAuthors

    if (this._coAuthors.length > 0 && this._showCoAuthoredBy === false) {
      this._showCoAuthoredBy = true
    }
  }

  /**
   * Perform an operation that may fail by throwing an error. If an error is
   * thrown, catch it and emit it, and return `undefined`.
   *
   * @param errorMetadata - The metadata which should be attached to any errors
   *                        that are thrown.
   */
  public async performFailableOperation<T>(
    fn: () => Promise<T>,
    errorMetadata?: IErrorMetadata
  ): Promise<T | undefined> {
    try {
      const result = await fn()
      return result
    } catch (e) {
      e = new ErrorWithMetadata(e, {
        repository: this.repository,
        ...errorMetadata,
      })

      this.emitError(e)
      return undefined
    }
  }

  /** The commit message for a work-in-progress commit in the changes view. */
  public get commitMessage(): ICommitMessage {
    return this._commitMessage
  }

  /**
   * Gets a value indicating whether the user has chosen to
   * hide or show the co-authors field in the commit message
   * component
   */
  public get showCoAuthoredBy(): boolean {
    return this._showCoAuthoredBy
  }

  /**
   * Gets a list of co-authors to use when crafting the next
   * commit.
   */
  public get coAuthors(): ReadonlyArray<IAuthor> {
    return this._coAuthors
  }

  /**
   * Fetch the default, current, and upstream remotes, using the given account for
   * authentication.
   *
   * @param account          - The account to use for authentication if needed.
   * @param backgroundTask   - Was the fetch done as part of a background task?
   * @param progressCallback - A function that's called with information about
   *                           the overall fetch progress.
   */
  public async fetch(
    account: IGitAccount | null,
    backgroundTask: boolean,
    progressCallback?: (fetchProgress: IFetchProgress) => void
  ): Promise<void> {
    // Use a map as a simple way of getting a unique set of remotes.
    // Note that maps iterate in insertion order so the order in which
    // we insert these will affect the order in which we fetch them
    const remotes = new Map<string, IRemote>()

    // We want to fetch the current remote first
    if (this.currentRemote !== null) {
      remotes.set(this.currentRemote.name, this.currentRemote)
    }

    // And then the default remote if it differs from the current
    if (this.defaultRemote !== null) {
      remotes.set(this.defaultRemote.name, this.defaultRemote)
    }

    // And finally the upstream if we're a fork
    if (this.upstreamRemote !== null) {
      remotes.set(this.upstreamRemote.name, this.upstreamRemote)
    }

    if (remotes.size > 0) {
      await this.fetchRemotes(
        account,
        [...remotes.values()],
        backgroundTask,
        progressCallback
      )
    }

    // check the upstream ref against the current branch to see if there are
    // any new commits available
    if (this.tip.kind === TipState.Valid) {
      const currentBranch = this.tip.branch
      if (currentBranch.remote !== null && currentBranch.upstream !== null) {
        const range = revSymmetricDifference(
          currentBranch.name,
          currentBranch.upstream
        )
        this._aheadBehind = await getAheadBehind(this.repository, range)
        this.emitUpdate()
      }
    }
  }

  /**
   * Fetch the specified remotes, using the given account for authentication.
   *
   * @param account          - The account to use for authentication if needed.
   * @param remotes          - The remotes to fetch from.
   * @param backgroundTask   - Was the fetch done as part of a background task?
   * @param progressCallback - A function that's called with information about
   *                           the overall fetch progress.
   */
  public async fetchRemotes(
    account: IGitAccount | null,
    remotes: ReadonlyArray<IRemote>,
    backgroundTask: boolean,
    progressCallback?: (fetchProgress: IFetchProgress) => void
  ): Promise<void> {
    if (!remotes.length) {
      return
    }

    const weight = 1 / remotes.length

    for (let i = 0; i < remotes.length; i++) {
      const remote = remotes[i]
      const startProgressValue = i * weight

      await this.fetchRemote(account, remote, backgroundTask, progress => {
        if (progress && progressCallback) {
          progressCallback({
            ...progress,
            value: startProgressValue + progress.value * weight,
          })
        }
      })
    }
  }

  /**
   * Fetch a remote, using the given account for authentication.
   *
   * @param account          - The account to use for authentication if needed.
   * @param remote           - The name of the remote to fetch from.
   * @param backgroundTask   - Was the fetch done as part of a background task?
   * @param progressCallback - A function that's called with information about
   *                           the overall fetch progress.
   */
  public async fetchRemote(
    account: IGitAccount | null,
    remote: IRemote,
    backgroundTask: boolean,
    progressCallback?: (fetchProgress: IFetchProgress) => void
  ): Promise<void> {
    const retryAction: RetryAction = {
      type: RetryActionType.Fetch,
      repository: this.repository,
    }
    await this.performFailableOperation(
      () => fetchRepo(this.repository, account, remote, progressCallback),
      { backgroundTask, retryAction }
    )
  }

  /**
   * Fetch a given refspec, using the given account for authentication.
   *
   * @param user - The user to use for authentication if needed.
   * @param refspec - The association between a remote and local ref to use as
   *                  part of this action. Refer to git-scm for more
   *                  information on refspecs: https://www.git-scm.com/book/tr/v2/Git-Internals-The-Refspec
   *
   */
  public async fetchRefspec(
    account: IGitAccount | null,
    refspec: string
  ): Promise<void> {
    // TODO: we should favour origin here
    const remotes = await getRemotes(this.repository)

    for (const remote of remotes) {
      await this.performFailableOperation(() =>
        fetchRefspec(this.repository, account, remote, refspec)
      )
    }
  }

  public async loadStatus(): Promise<IStatusResult | null> {
    const status = await this.performFailableOperation(() =>
      getStatus(this.repository)
    )

    if (!status) {
      return null
    }

    this._aheadBehind = status.branchAheadBehind || null

    const { currentBranch, currentTip } = status

    if (currentBranch || currentTip) {
      if (currentTip && currentBranch) {
        const branchTipCommit = await this.lookupCommit(currentTip)

        const branch = new Branch(
          currentBranch,
          status.currentUpstreamBranch || null,
          branchTipCommit,
          BranchType.Local
        )
        this._tip = { kind: TipState.Valid, branch }
      } else if (currentTip) {
        this._tip = { kind: TipState.Detached, currentSha: currentTip }
      } else if (currentBranch) {
        this._tip = { kind: TipState.Unborn, ref: currentBranch }
      }
    } else {
      this._tip = { kind: TipState.Unknown }
    }

    this.emitUpdate()

    return status
  }

  /**
   * Find a commit in the local cache, or load in the commit from the underlying
   * repository.
   *
   * This will error if the commit ID cannot be resolved.
   */
  private async lookupCommit(sha: string): Promise<Commit> {
    const cachedCommit = this.commitLookup.get(sha)
    if (cachedCommit != null) {
      return Promise.resolve(cachedCommit)
    }

    const foundCommit = await this.performFailableOperation(() =>
      getCommit(this.repository, sha)
    )

    if (foundCommit != null) {
      this.commitLookup.set(sha, foundCommit)
      return foundCommit
    }

    throw new Error(`Could not load commit: '${sha}'`)
  }

  /**
   * Refreshes the list of GitHub Desktop created stash entries for the repository
   */
  public async loadStashEntries(): Promise<void> {
    const map = new Map<string, IStashEntry>()
    const stash = await getStashes(this.repository)

    for (const entry of stash.desktopEntries) {
      // we only want the first entry we find for each branch,
      // so we skip all subsequent ones
      if (!map.has(entry.branchName)) {
        const existing = this._desktopStashEntries.get(entry.branchName)

        // If we've already loaded the files for this stash there's
        // no point in us doing it again. We know the contents haven't
        // changed since the SHA is the same.
        if (existing !== undefined && existing.stashSha === entry.stashSha) {
          map.set(entry.branchName, { ...entry, files: existing.files })
        } else {
          map.set(entry.branchName, entry)
        }
      }
    }

    this._desktopStashEntries = map
    this._stashEntryCount = stash.stashEntryCount
    this.emitUpdate()

    this.loadFilesForCurrentStashEntry()
  }

  /**
   * A GitHub Desktop created stash entries for the current branch or
   * null if no entry exists
   */
  public get currentBranchStashEntry() {
    return this._tip && this._tip.kind === TipState.Valid
      ? this._desktopStashEntries.get(this._tip.branch.name) || null
      : null
  }

  /** The total number of stash entries */
  public get stashEntryCount(): number {
    return this._stashEntryCount
  }

  /** The number of stash entries created by Desktop */
  public get desktopStashEntryCount(): number {
    return this._desktopStashEntries.size
  }

  /**
   * Updates the latest stash entry with a list of files that it changes
   */
  private async loadFilesForCurrentStashEntry() {
    const stashEntry = this.currentBranchStashEntry

    if (
      !stashEntry ||
      stashEntry.files.kind !== StashedChangesLoadStates.NotLoaded
    ) {
      return
    }

    const { branchName } = stashEntry

    this._desktopStashEntries.set(branchName, {
      ...stashEntry,
      files: { kind: StashedChangesLoadStates.Loading },
    })
    this.emitUpdate()

    const files = await getStashedFiles(this.repository, stashEntry.stashSha)

    // It's possible that we've refreshed the list of stash entries since we
    // started getStashedFiles. Load the latest entry for the branch and make
    // sure the SHAs match up.
    const currentEntry = this._desktopStashEntries.get(branchName)

    if (!currentEntry || currentEntry.stashSha !== stashEntry.stashSha) {
      return
    }

    this._desktopStashEntries.set(branchName, {
      ...currentEntry,
      files: {
        kind: StashedChangesLoadStates.Loaded,
        files,
      },
    })
    this.emitUpdate()
  }

  public async loadRemotes(): Promise<void> {
    const remotes = await getRemotes(this.repository)
    this._defaultRemote = findDefaultRemote(remotes)

    const currentRemoteName =
      this.tip.kind === TipState.Valid && this.tip.branch.remote !== null
        ? this.tip.branch.remote
        : null

    // Load the remote that the current branch is tracking. If the branch
    // is not tracking any remote or the remote which it's tracking has
    // been removed we'll default to the default branch.
    this._currentRemote =
      currentRemoteName !== null
        ? remotes.find(r => r.name === currentRemoteName) || this._defaultRemote
        : this._defaultRemote

    const parent =
      this.repository.gitHubRepository &&
      this.repository.gitHubRepository.parent

    this._upstreamRemote = parent ? findUpstreamRemote(parent, remotes) : null

    this.emitUpdate()
  }

  /**
   * Add the upstream remote if the repository is a fork and an upstream remote
   * doesn't already exist.
   */
  public async addUpstreamRemoteIfNeeded(): Promise<void> {
    const parent =
      this.repository.gitHubRepository &&
      this.repository.gitHubRepository.parent
    if (!parent) {
      return
    }

    const remotes = await getRemotes(this.repository)
    const upstream = findUpstreamRemote(parent, remotes)
    if (upstream) {
      return
    }

    const remoteWithUpstreamName = remotes.find(
      r => r.name === UpstreamRemoteName
    )
    if (remoteWithUpstreamName) {
      const error = new UpstreamAlreadyExistsError(
        this.repository,
        remoteWithUpstreamName
      )
      this.emitError(error)
      return
    }

    const url = forceUnwrap(
      'Parent repositories are fully loaded',
      parent.cloneURL
    )

    await this.performFailableOperation(() =>
      addRemote(this.repository, UpstreamRemoteName, url)
    )
    this._upstreamRemote = { name: UpstreamRemoteName, url }
  }

  /**
   * Sets the upstream remote to a new url,
   * creating the upstream remote if it doesn't already exist
   *
   * @param remoteUrl url to be used for the upstream remote
   */
  public async ensureUpstreamRemoteURL(remoteUrl: string): Promise<void> {
    await this.performFailableOperation(async () => {
      try {
        await addRemote(this.repository, UpstreamRemoteName, remoteUrl)
      } catch (e) {
        if (
          e instanceof DugiteError &&
          e.result.gitError === GitError.RemoteAlreadyExists
        ) {
          // update upstream remote if it already exists
          await setRemoteURL(this.repository, UpstreamRemoteName, remoteUrl)
        } else {
          throw e
        }
      }
    })
  }

  /**
   * The number of commits the current branch is ahead and behind, relative to
   * its upstream.
   *
   * It will be `null` if ahead/behind hasn't been calculated yet, or if the
   * branch doesn't have an upstream.
   */
  public get aheadBehind(): IAheadBehind | null {
    return this._aheadBehind
  }

  /**
   * The remote considered to be the "default" remote in the repository.
   *
   *  - the 'origin' remote, if found
   *  - the first remote, listed alphabetically
   *
   * If no remotes are defined in the repository, this will be `null`.
   */
  public get defaultRemote(): IRemote | null {
    return this._defaultRemote
  }

  /**
   * The remote associated with the current branch in the repository.
   *
   * If the branch has a valid tip, the tracking branch name is used here.
   * Otherwise this will be the same value as `this.defaultRemote`.
   */
  public get currentRemote(): IRemote | null {
    return this._currentRemote
  }

  /**
   * The remote for the upstream repository.
   *
   * This will be `null` if the repository isn't a fork, or if the fork doesn't
   * have an upstream remote.
   */
  private get upstreamRemote(): IRemote | null {
    return this._upstreamRemote
  }

  /**
   * Set whether the user has chosen to hide or show the
   * co-authors field in the commit message component
   */
  public setShowCoAuthoredBy(showCoAuthoredBy: boolean) {
    this._showCoAuthoredBy = showCoAuthoredBy
    // Clear co-authors when hiding
    if (!showCoAuthoredBy) {
      this._coAuthors = []
    }
    this.emitUpdate()
  }

  /**
   * Update co-authors list
   *
   * @param coAuthors  Zero or more authors
   */
  public setCoAuthors(coAuthors: ReadonlyArray<IAuthor>) {
    this._coAuthors = coAuthors
    this.emitUpdate()
  }

  public setCommitMessage(message: ICommitMessage): Promise<void> {
    this._commitMessage = message

    this.emitUpdate()
    return Promise.resolve()
  }

  /** The date the repository was last fetched. */
  public get lastFetched(): Date | null {
    return this._lastFetched
  }

  /** Update the last fetched date. */
  public updateLastFetched(): Promise<void> {
    const path = Path.join(this.repository.path, '.git', 'FETCH_HEAD')
    return new Promise<void>((resolve, reject) => {
      Fs.stat(path, (err, stats) => {
        if (err) {
          // An error most likely means the repository's never been published.
          this._lastFetched = null
        } else if (stats.size > 0) {
          // If the file's empty then it _probably_ means the fetch failed and we
          // shouldn't update the last fetched date.
          this._lastFetched = stats.mtime
        }

        resolve()

        this.emitUpdate()
      })
    })
  }

  /** Merge the named branch into the current branch. */
  public merge(branch: string): Promise<boolean | undefined> {
    if (this.tip.kind !== TipState.Valid) {
      throw new Error(
        `unable to merge as tip state is '${
          this.tip.kind
        }' and the application expects the repository to be on a branch currently`
      )
    }

    const currentBranch = this.tip.branch.name

    return this.performFailableOperation(() => merge(this.repository, branch), {
      gitContext: {
        kind: 'merge',
        currentBranch,
        theirBranch: branch,
      },
    })
  }

  /** Changes the URL for the remote that matches the given name  */
  public async setRemoteURL(name: string, url: string): Promise<boolean> {
    const wasSuccessful =
      (await this.performFailableOperation(() =>
        setRemoteURL(this.repository, name, url)
      )) === true
    await this.loadRemotes()

    this.emitUpdate()
    return wasSuccessful
  }

  public async discardChanges(
    files: ReadonlyArray<WorkingDirectoryFileChange>
  ): Promise<void> {
    const pathsToCheckout = new Array<string>()
    const pathsToReset = new Array<string>()

    const submodules = await listSubmodules(this.repository)

    await queueWorkHigh(files, async file => {
      const foundSubmodule = submodules.some(s => s.path === file.path)

      if (file.status.kind !== AppFileStatusKind.Deleted && !foundSubmodule) {
        // N.B. moveItemToTrash is synchronous can take a fair bit of time
        // which is why we're running it inside this work queue that spreads
        // out the calls across as many animation frames as it needs to.
        this.shell.moveItemToTrash(
          Path.resolve(this.repository.path, file.path)
        )
      }

      if (
        file.status.kind === AppFileStatusKind.Copied ||
        file.status.kind === AppFileStatusKind.Renamed
      ) {
        // file.path is the "destination" or "new" file in a copy or rename.
        // we've already deleted it so all we need to do is make sure the
        // index forgets about it.
        pathsToReset.push(file.path)

        // checkout the old path too
        pathsToCheckout.push(file.status.oldPath)
        pathsToReset.push(file.status.oldPath)
      } else {
        pathsToCheckout.push(file.path)
        pathsToReset.push(file.path)
      }
    })

    // Check the index to see which files actually have changes there as compared to HEAD
    const changedFilesInIndex = await getIndexChanges(this.repository)

    // Only reset paths if they have changes in the index
    const necessaryPathsToReset = pathsToReset.filter(x =>
      changedFilesInIndex.has(x)
    )

    const submodulePaths = pathsToCheckout.filter(p =>
      submodules.find(s => s.path === p)
    )

    // Don't attempt to checkout files that are submodules or don't exist in the index after our reset
    const necessaryPathsToCheckout = pathsToCheckout.filter(
      x =>
        submodulePaths.indexOf(x) === -1 ||
        changedFilesInIndex.get(x) !== IndexStatus.Added
    )

    // We're trying to not invoke git linearly with the number of files to discard
    // so we're doing our discards in three conceptual steps.
    //
    // 1. Figure out what the index thinks has changed as compared to the previous
    //    commit. For users who exclusive interact with Git using Desktop this will
    //    almost always empty which, as it turns out, is great for us.
    //
    // 2. Figure out if any of the files that we've been asked to discard are changed
    //    in the index and if so, reset them such that the index is set up just as
    //    the previous commit for the paths we're discarding.
    //
    // 3. Checkout all the files that we've discarded that existed in the previous
    //    commit from the index.
    await this.performFailableOperation(async () => {
      await resetSubmodulePaths(this.repository, submodulePaths)
      await resetPaths(
        this.repository,
        GitResetMode.Mixed,
        'HEAD',
        necessaryPathsToReset
      )
      await checkoutIndex(this.repository, necessaryPathsToCheckout)
    })
  }

  public async discardChangesFromSelection(
    filePath: string,
    diff: ITextDiff,
    selection: DiffSelection
  ) {
    await this.performFailableOperation(() =>
      discardChangesFromSelection(this.repository, filePath, diff, selection)
    )
  }

  /** Reverts the commit with the given SHA */
  public async revertCommit(
    repository: Repository,
    commit: Commit,
    account: IGitAccount | null,
    progressCallback?: (fetchProgress: IRevertProgress) => void
  ): Promise<void> {
    await this.performFailableOperation(() =>
      revertCommit(repository, commit, account, progressCallback)
    )

    this.emitUpdate()
  }

  /**
   * Update the repository's existing upstream remote to point to the parent
   * repository.
   */
  public async updateExistingUpstreamRemote(): Promise<void> {
    const gitHubRepository = forceUnwrap(
      'To update an upstream remote, the repository must be a GitHub repository',
      this.repository.gitHubRepository
    )
    const parent = forceUnwrap(
      'To update an upstream remote, the repository must have a parent',
      gitHubRepository.parent
    )
    const url = forceUnwrap(
      'Parent repositories are always fully loaded',
      parent.cloneURL
    )

    await this.performFailableOperation(() =>
      setRemoteURL(this.repository, UpstreamRemoteName, url)
    )
  }

  /**
   * Returns the commits associated with `branch` and ahead/behind info;
   */
  public async getCompareCommits(
    branch: Branch,
    comparisonMode: ComparisonMode
  ): Promise<ICompareResult | null> {
    if (this.tip.kind !== TipState.Valid) {
      return null
    }

    const base = this.tip.branch
    const aheadBehind = await getAheadBehind(
      this.repository,
      revSymmetricDifference(base.name, branch.name)
    )

    if (aheadBehind == null) {
      return null
    }

    const revisionRange =
      comparisonMode === ComparisonMode.Ahead
        ? revRange(branch.name, base.name)
        : revRange(base.name, branch.name)
    const commitsToLoad =
      comparisonMode === ComparisonMode.Ahead
        ? aheadBehind.ahead
        : aheadBehind.behind
    const commits = await getCommits(
      this.repository,
      revisionRange,
      commitsToLoad
    )

    if (commits.length > 0) {
      this.storeCommits(commits, true)
    }

    return {
      commits,
      ahead: aheadBehind.ahead,
      behind: aheadBehind.behind,
    }
  }

  public async pruneForkedRemotes(openPRs: ReadonlyArray<PullRequest>) {
    const remotes = await getRemotes(this.repository)
    const prRemotes = new Set<string>()

    for (const pr of openPRs) {
      if (pr.head.gitHubRepository.cloneURL !== null) {
        prRemotes.add(pr.head.gitHubRepository.cloneURL)
      }
    }

    for (const r of remotes) {
      if (r.name.startsWith(ForkedRemotePrefix) && !prRemotes.has(r.url)) {
        await removeRemote(this.repository, r.name)
      }
    }
  }
}<|MERGE_RESOLUTION|>--- conflicted
+++ resolved
@@ -87,11 +87,8 @@
 import { IStashEntry, StashedChangesLoadStates } from '../../models/stash-entry'
 import { PullRequest } from '../../models/pull-request'
 import { StatsStore } from '../stats'
-<<<<<<< HEAD
+import { getTagsToPush, storeTagsToPush } from './helpers/tags-to-push-storage'
 import { DiffSelection, ITextDiff } from '../../models/diff'
-=======
-import { getTagsToPush, storeTagsToPush } from './helpers/tags-to-push-storage'
->>>>>>> 01215ef1
 
 /** The number of commits to load from history per batch. */
 const CommitBatchSize = 100
