{
  "name": "desktop",
  "productName": "GitHub Desktop",
  "bundleID": "com.github.GitHubClient",
  "companyName": "GitHub, Inc.",
<<<<<<< HEAD
  "version": "1.0.14-test1",
=======
  "version": "1.0.14-beta3",
>>>>>>> 484856d6
  "main": "./main.js",
  "repository": {
    "type": "git",
    "url": "https://github.com/desktop/desktop.git"
  },
  "description": "Simple collaboration from your desktop",
  "author": {
    "name": "GitHub, Inc.",
    "email": "opensource+desktop@github.com",
    "url": "https://desktop.github.com/"
  },
  "license": "MIT",
  "dependencies": {
    "app-path": "^2.2.0",
    "byline": "^5.0.0",
    "chalk": "^2.3.0",
    "classnames": "^2.2.5",
    "codemirror": "^5.31.0",
    "deep-equal": "^1.0.1",
    "dexie": "^2.0.0",
    "dugite": "1.57.0",
    "electron-window-state": "^4.0.2",
    "event-kit": "^2.0.0",
    "file-uri-to-path": "0.0.2",
    "file-url": "^2.0.2",
    "front-matter": "^2.1.2",
    "fs-extra": "^2.1.2",
    "keytar": "^4.0.4",
    "moment": "^2.17.1",
    "mri": "^1.1.0",
    "primer-support": "^4.0.0",
    "react": "^15.6.2",
    "react-addons-shallow-compare": "^15.6.2",
    "react-dom": "^15.6.2",
    "react-transition-group": "^1.2.0",
    "react-virtualized": "^9.10.1",
    "registry-js": "^1.0.7",
    "runas": "^3.1.1",
    "source-map-support": "^0.4.15",
    "strip-ansi": "^4.0.0",
    "textarea-caret": "^3.0.2",
    "ua-parser-js": "^0.7.12",
    "untildify": "^3.0.2",
    "username": "^2.3.0",
    "uuid": "^3.0.1",
    "wicg-focus-ring": "^1.0.1",
    "winston": "^2.3.1",
    "winston-daily-rotate-file": "^1.4.5"
  },
  "devDependencies": {
    "devtron": "^1.4.0",
    "electron-debug": "^1.1.0",
    "electron-devtools-installer": "^2.2.1",
    "react-addons-perf": "15.4.2",
    "react-addons-test-utils": "^15.6.2",
    "style-loader": "^0.13.2",
    "temp": "^0.8.3",
    "webpack-hot-middleware": "^2.10.0"
  }
}<|MERGE_RESOLUTION|>--- conflicted
+++ resolved
@@ -3,11 +3,7 @@
   "productName": "GitHub Desktop",
   "bundleID": "com.github.GitHubClient",
   "companyName": "GitHub, Inc.",
-<<<<<<< HEAD
-  "version": "1.0.14-test1",
-=======
   "version": "1.0.14-beta3",
->>>>>>> 484856d6
   "main": "./main.js",
   "repository": {
     "type": "git",
